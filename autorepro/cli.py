#!/usr/bin/env python3
"""AutoRepro CLI - Command line interface for AutoRepro."""

from __future__ import annotations

import argparse
import json
import logging
import os
import shlex
import shutil
import subprocess
import sys
from collections.abc import Generator
from contextlib import contextmanager
from datetime import datetime
from pathlib import Path

from autorepro import __version__
from autorepro.detect import collect_evidence, detect_languages
from autorepro.env import (
    DevcontainerExistsError,
    DevcontainerMisuseError,
    default_devcontainer,
    write_devcontainer,
)
from autorepro.issue import (
    IssueNotFoundError,
    add_issue_assignees,
    add_issue_labels,
    build_cross_reference_links,
    create_issue,
    create_issue_comment,
    generate_plan_for_issue,
    generate_report_metadata,
    render_issue_comment_md,
    upsert_issue_comment,
)
from autorepro.planner import (
    build_repro_json,
    build_repro_md,
    extract_keywords,
    normalize,
    safe_truncate_60,
    suggest_commands,
)
<<<<<<< HEAD
=======
from autorepro.pr import (
    add_pr_labels,
    build_pr_body,
    build_pr_title,
    create_or_update_pr,
    detect_repo_slug,
    ensure_pushed,
    generate_plan_data,
    generate_report_metadata_for_pr,
    upsert_pr_body_sync_block,
    upsert_pr_comment,
)
from autorepro.report import collect_env_info, maybe_exec, pack_zip, write_plan
from autorepro.sync import render_sync_comment
>>>>>>> 102edb66


def ensure_trailing_newline(content: str) -> str:
    """Ensure content ends with exactly one newline."""
    return content.rstrip() + "\n"


@contextmanager
def temp_chdir(path: Path) -> Generator[None, None, None]:
    """Temporarily change to the given directory, then restore original working directory."""
    original_cwd = Path.cwd()
    try:
        os.chdir(path)
        yield
    finally:
        os.chdir(original_cwd)


def create_parser() -> argparse.ArgumentParser:
    """Create and configure the argument parser."""
    parser = argparse.ArgumentParser(
        prog="autorepro",
        description="CLI for AutoRepro - transforms issues into repro steps",
        formatter_class=argparse.RawDescriptionHelpFormatter,
        epilog="""
AutoRepro automatically detects repository technologies, generates ready-made
devcontainers, and writes prioritized repro plans with explicit assumptions.

MVP commands:
  scan    Detect languages/frameworks from file pointers
  init    Create a developer container
  plan    Derive execution plan from issue description
  pr      Create or update GitHub pull request

For more information, visit: https://github.com/ali90h/AutoRepro
        """.strip(),
    )

    parser.add_argument("--version", action="version", version=f"%(prog)s {__version__}")

    # Add subcommands
    subparsers = parser.add_subparsers(dest="command", help="Available commands")

    # pr subcommand
    pr_parser = subparsers.add_parser(
        "pr",
        help="Create or update GitHub pull request",
        description="Create a new draft PR or update an existing one with reproduction plan",
    )

    # Mutually exclusive group for --desc and --file
    pr_input_group = pr_parser.add_mutually_exclusive_group(required=True)
    pr_input_group.add_argument(
        "--desc",
        help="Issue description text",
    )
    pr_input_group.add_argument(
        "--file",
        help="Path to file containing issue description",
    )

    # Required arguments
    pr_parser.add_argument(
        "--repo-slug",
        required=True,
        help="Repository slug in the format 'owner/repo'",
    )

    # Optional arguments
    pr_parser.add_argument(
        "--title",
        help="Custom PR title (default: generated from description)",
    )
    pr_parser.add_argument(
        "--body",
        help="Path to file containing custom PR body",
    )
    pr_parser.add_argument(
        "--update-if-exists",
        action="store_true",
        help="Update existing draft PR if one exists",
    )
    pr_parser.add_argument(
        "--skip-push",
        action="store_true",
        help="Skip pushing to remote (assumes branch exists)",
    )
    pr_parser.add_argument(
        "--ready",
        action="store_true",
        help="Create as ready PR instead of draft",
    )
    pr_parser.add_argument(
        "--label",
        action="append",
        help="Add label to PR (can be specified multiple times)",
    )
    pr_parser.add_argument(
        "--assignee",
        action="append",
        help="Add assignee to PR (can be specified multiple times)",
    )
    pr_parser.add_argument(
        "--reviewer",
        action="append",
        help="Add reviewer to PR (can be specified multiple times)",
    )
    pr_parser.add_argument(
        "--min-score",
        type=int,
        default=2,
        help="Drop commands with score < N (default: 2)",
    )
    pr_parser.add_argument(
        "--strict",
        action="store_true",
        help="Exit with error if no commands meet min-score",
    )
    pr_parser.add_argument(
        "--comment",
        action="store_true",
        help="Create or update autorepro sync block comment on PR",
    )
    pr_parser.add_argument(
        "--update-pr-body",
        action="store_true",
        help="Update PR body with sync block",
    )
    pr_parser.add_argument(
        "--link-issue",
        metavar="ISSUE",
        help="Create cross-reference links with specified issue",
    )
    pr_parser.add_argument(
        "--add-labels",
        help="Comma-separated list of labels to add to PR",
    )
    pr_parser.add_argument(
        "--attach-report",
        action="store_true",
        help="Include report metadata in comment",
    )
    pr_parser.add_argument(
        "--summary",
        help="Add reviewer context summary to PR comment",
    )
    pr_parser.add_argument(
        "--no-details",
        action="store_true",
        help="Disable collapsible details wrapper",
    )
    pr_parser.add_argument(
        "--format",
        choices=["md", "json"],
        default="md",
        help="Output format (default: md)",
    )
    pr_parser.add_argument(
        "--dry-run",
        action="store_true",
        help="Print actions without executing",
    )
    pr_parser.add_argument(
        "-v",
        "--verbose",
        action="count",
        default=0,
        help="Increase verbosity (-v, -vv)",
    )

    # scan subcommand
    scan_parser = subparsers.add_parser(
        "scan",
        help="Detect languages/frameworks from file pointers",
        description="Scan the current directory for language/framework indicators",
    )
    scan_parser.add_argument(
        "--json",
        action="store_true",
        help="Output results in JSON format with scores and reasons",
    )
    scan_parser.add_argument(
        "--show-scores",
        action="store_true",
        help="Show scores in text output (only effective without --json)",
    )
    scan_parser.add_argument(
        "-q",
        "--quiet",
        action="store_true",
        help="Show errors only",
    )
    scan_parser.add_argument(
        "-v",
        "--verbose",
        action="count",
        default=0,
        help="Increase verbosity (-v, -vv)",
    )

    # init subcommand
    init_parser = subparsers.add_parser(
        "init",
        help="Create a developer container",
        description="Create a devcontainer.json file with default configuration",
    )
    init_parser.add_argument(
        "--force",
        action="store_true",
        help="Overwrite existing devcontainer.json file",
    )
    init_parser.add_argument(
        "--out",
        help="Custom output path (default: .devcontainer/devcontainer.json)",
    )
    init_parser.add_argument(
        "--dry-run",
        action="store_true",
        help="Display contents to stdout without writing files",
    )
    init_parser.add_argument(
        "--repo",
        help="Execute logic on specified repository path",
    )

    # plan subcommand
    plan_parser = subparsers.add_parser(
        "plan",
        help="Derive execution plan from issue description",
        description="Generate a reproduction plan from issue description or file",
    )

    # Mutually exclusive group for --desc and --file (exactly one required)
    input_group = plan_parser.add_mutually_exclusive_group(required=True)
    input_group.add_argument(
        "--desc",
        help="Issue description text",
    )
    input_group.add_argument(
        "--file",
        help="Path to file containing issue description",
    )

    plan_parser.add_argument(
        "--out",
        default="repro.md",
        help="Output path (default: repro.md)",
    )
    plan_parser.add_argument(
        "--force",
        action="store_true",
        help="Overwrite existing output file",
    )
    plan_parser.add_argument(
        "--max",
        type=int,
        default=5,
        help="Maximum number of suggested commands (default: 5)",
    )
    plan_parser.add_argument(
        "--format",
        choices=["md", "json"],
        default="md",
        help="Output format (default: md)",
    )
    plan_parser.add_argument(
        "--dry-run",
        action="store_true",
        help="Display contents to stdout without writing files",
    )
    plan_parser.add_argument(
        "--repo",
        help="Execute logic on specified repository path",
    )
    plan_parser.add_argument(
        "--strict",
        action="store_true",
        help="Exit with code 1 if no commands make the cut after filtering",
    )
    plan_parser.add_argument(
        "--min-score",
        type=int,
        default=2,
        help="Drop commands with score < N (default: 2)",
    )
    plan_parser.add_argument(
        "-q",
        "--quiet",
        action="store_true",
        help="Show errors only",
    )
    plan_parser.add_argument(
        "-v",
        "--verbose",
        action="count",
        default=0,
        help="Increase verbosity (-v, -vv)",
    )

    # exec subcommand
    exec_parser = subparsers.add_parser(
        "exec",
        help="Execute the top plan command",
        description="Generate a plan and execute the selected command",
    )

    # Mutually exclusive group for --desc and --file (exactly one required)
    exec_input_group = exec_parser.add_mutually_exclusive_group(required=True)
    exec_input_group.add_argument(
        "--desc",
        help="Issue description text",
    )
    exec_input_group.add_argument(
        "--file",
        help="Path to file containing issue description",
    )

    exec_parser.add_argument(
        "--repo",
        help="Execute logic on specified repository path",
    )
    exec_parser.add_argument(
        "--index",
        type=int,
        default=0,
        help="Pick the N-th suggested command (default: 0 = top)",
    )
    exec_parser.add_argument(
        "--timeout",
        type=int,
        default=120,
        help="Command timeout in seconds (default: 120)",
    )
    exec_parser.add_argument(
        "--env",
        action="append",
        default=[],
        help="Set environment variable KEY=VAL (repeatable)",
    )
    exec_parser.add_argument(
        "--env-file",
        help="Load environment variables from file",
    )
    exec_parser.add_argument(
        "--tee",
        help="Append full stdout/stderr to log file",
    )
    exec_parser.add_argument(
        "--jsonl",
        help="Append JSON line record per run",
    )
    exec_parser.add_argument(
        "--dry-run",
        action="store_true",
        help="Print chosen command only, don't execute",
    )
    exec_parser.add_argument(
        "--min-score",
        type=int,
        default=2,
        help="Drop commands with score < N (default: 2)",
    )
    exec_parser.add_argument(
        "--strict",
        action="store_true",
        help="Exit with code 1 if no commands make the cut after filtering",
    )
    exec_parser.add_argument(
        "-q",
        "--quiet",
        action="store_true",
        help="Show errors only",
    )
    exec_parser.add_argument(
        "-v",
        "--verbose",
        action="count",
        default=0,
        help="Increase verbosity (-v, -vv)",
    )

<<<<<<< HEAD
=======
    # report subcommand
    report_parser = subparsers.add_parser(
        "report",
        help="Combine plan + run log + environment metadata into zip artifact",
        description=(
            "Generate a comprehensive report bundle with plan, execution logs, "
            "and environment info"
        ),
    )

    # Mutually exclusive group for --desc and --file (exactly one required)
    report_input_group = report_parser.add_mutually_exclusive_group(required=True)
    report_input_group.add_argument(
        "--desc",
        help="Issue description text",
    )
    report_input_group.add_argument(
        "--file",
        help="Path to file containing issue description",
    )

    report_parser.add_argument(
        "--repo",
        help="Execute logic on specified repository path",
    )
    report_parser.add_argument(
        "--min-score",
        type=int,
        default=2,
        help="Drop commands with score < N (default: 2)",
    )
    report_parser.add_argument(
        "--strict",
        action="store_true",
        help="Exit with code 1 if no commands make the cut after filtering",
    )
    report_parser.add_argument(
        "--format",
        choices=["md", "json"],
        default="md",
        help="Output format for plan (default: md)",
    )
    report_parser.add_argument(
        "--out",
        default="out/repro_bundle.zip",
        help="Output zip file path (default: out/repro_bundle.zip)",
    )
    report_parser.add_argument(
        "--dry-run",
        action="store_true",
        help="Show what would be packaged without creating zip file",
    )
    report_parser.add_argument(
        "--exec",
        action="store_true",
        help="Execute the best command before packaging",
    )
    report_parser.add_argument(
        "--index",
        type=int,
        default=0,
        help="Pick the N-th suggested command when using --exec (default: 0 = top)",
    )
    report_parser.add_argument(
        "--timeout",
        type=int,
        default=120,
        help="Command timeout in seconds when using --exec (default: 120)",
    )
    report_parser.add_argument(
        "--env",
        action="append",
        default=[],
        help="Set environment variable KEY=VAL when using --exec (repeatable)",
    )
    report_parser.add_argument(
        "--env-file",
        help="Load environment variables from file when using --exec",
    )
    report_parser.add_argument(
        "--tee",
        help="Append full stdout/stderr to log file when using --exec",
    )
    report_parser.add_argument(
        "--jsonl",
        help="Append JSON line record per run when using --exec",
    )
    report_parser.add_argument(
        "-q",
        "--quiet",
        action="store_true",
        help="Show errors only",
    )
    report_parser.add_argument(
        "-v",
        "--verbose",
        action="count",
        default=0,
        help="Increase verbosity (-v, -vv)",
    )

    # issue subcommand
    issue_parser = subparsers.add_parser(
        "issue",
        help="Generate/update Issue comment with reproduction plan",
        description="Create or update GitHub Issue comment with tagged reproduction plan content",
    )

    # Mutually exclusive group for --desc and --file (exactly one required)
    issue_input_group = issue_parser.add_mutually_exclusive_group(required=True)
    issue_input_group.add_argument(
        "--desc",
        help="Issue description text",
    )
    issue_input_group.add_argument(
        "--file",
        help="Path to file containing issue description",
    )

    issue_parser.add_argument(
        "--format",
        choices=["md", "json"],
        default="md",
        help="Output format for plan content (default: md)",
    )
    issue_parser.add_argument(
        "--min-score",
        type=int,
        default=2,
        help="Drop commands with score < N (default: 2)",
    )
    issue_parser.add_argument(
        "--strict",
        action="store_true",
        help="Exit with code 1 if no commands make the cut after filtering",
    )
    issue_parser.add_argument(
        "--max",
        type=int,
        default=5,
        help="Maximum number of candidate commands within the plan (default: 5)",
    )
    issue_parser.add_argument(
        "--issue",
        type=int,
        help="Issue number (required if you don't use --create-if-missing)",
    )
    issue_parser.add_argument(
        "--create-if-missing",
        action="store_true",
        help="Open a new issue when no issue number is available",
    )
    issue_parser.add_argument(
        "--title",
        help="Issue title when creating new issue (used with --create-if-missing)",
    )
    issue_parser.add_argument(
        "--labels",
        help="Comma-separated labels to add/ensure (e.g., bug,repro,triage)",
    )
    issue_parser.add_argument(
        "--assignees",
        help="Comma-separated assignees (e.g., ali90h,octocat)",
    )
    issue_parser.add_argument(
        "--link-pr",
        type=int,
        help="Link to specific PR number",
    )
    issue_parser.add_argument(
        "--link-current-pr",
        action="store_true",
        help="Attempt to link to existing PR for current branch",
    )
    issue_parser.add_argument(
        "--attach-report",
        action="store_true",
        help="Build report.zip and mention it in the comment (without uploading)",
    )
    issue_parser.add_argument(
        "--dry-run",
        action="store_true",
        help="Show what GitHub CLI commands would be executed without running them",
    )
    issue_parser.add_argument(
        "--repo-slug",
        help="Repository slug (owner/repo) to bypass git remote detection",
    )
    issue_parser.add_argument(
        "--gh",
        default="gh",
        help="Path to gh CLI tool (default: gh from PATH)",
    )
    issue_parser.add_argument(
        "--repo",
        help="Execute logic on specified repository path",
    )
    issue_parser.add_argument(
        "-q",
        "--quiet",
        action="store_true",
        help="Show errors only",
    )
    issue_parser.add_argument(
        "-v",
        "--verbose",
        action="count",
        default=0,
        help="Increase verbosity (-v, -vv)",
    )

    # pr subcommand
    pr_parser = subparsers.add_parser(
        "pr",
        help="Create Draft PR from reproduction plan",
        description="Automatically create GitHub Draft PR with reproduction plan content",
    )

    # Mutually exclusive group for --desc and --file (exactly one required)
    pr_input_group = pr_parser.add_mutually_exclusive_group(required=True)
    pr_input_group.add_argument(
        "--desc",
        help="Issue description text",
    )
    pr_input_group.add_argument(
        "--file",
        help="Path to file containing issue description",
    )

    pr_parser.add_argument(
        "--repo",
        help="Execute logic on specified repository path",
    )
    pr_parser.add_argument(
        "--title",
        help="Custom PR title (default: auto-generated from plan)",
    )
    pr_parser.add_argument(
        "--body",
        help="Custom PR body file or '-' for stdin (default: auto-generated from plan)",
    )
    pr_parser.add_argument(
        "--format",
        choices=["md", "json"],
        default="md",
        help="Source format for auto-generating PR body (default: md)",
    )
    pr_parser.add_argument(
        "--base",
        default="main",
        help="Target branch for PR (default: main)",
    )
    pr_parser.add_argument(
        "--draft",
        action="store_true",
        default=True,
        help="Create as draft PR (default: true)",
    )
    pr_parser.add_argument(
        "--ready",
        action="store_true",
        help="Create as ready PR (not draft)",
    )
    pr_parser.add_argument(
        "--update-if-exists",
        action="store_true",
        help="Update existing draft PR from same branch instead of creating new",
    )
    pr_parser.add_argument(
        "--label",
        action="append",
        default=[],
        help="Add label to PR (repeatable)",
    )
    pr_parser.add_argument(
        "--assignee",
        action="append",
        default=[],
        help="Assign user to PR (repeatable)",
    )
    pr_parser.add_argument(
        "--reviewer",
        action="append",
        default=[],
        help="Request review from user (repeatable)",
    )
    pr_parser.add_argument(
        "--gh",
        default="gh",
        help="Path to gh CLI tool (default: gh from PATH)",
    )
    pr_parser.add_argument(
        "--repo-slug",
        help="Repository slug (owner/repo) to bypass git remote detection",
    )
    pr_parser.add_argument(
        "--skip-push",
        action="store_true",
        help="Skip pushing branch to origin (useful for testing or locked environments)",
    )
    pr_parser.add_argument(
        "--min-score",
        type=int,
        default=2,
        help="Drop commands with score < N (default: 2)",
    )
    pr_parser.add_argument(
        "--strict",
        action="store_true",
        help="Exit with code 1 if no commands make the cut after filtering",
    )
    pr_parser.add_argument(
        "--comment",
        action="store_true",
        help="Publish/update a comment containing the autorepro sync block",
    )
    pr_parser.add_argument(
        "--update-pr-body",
        action="store_true",
        help="Update the PR description by adding/replacing sync block section",
    )
    pr_parser.add_argument(
        "--link-issue",
        type=int,
        help="Add cross-reference link to specific issue number",
    )
    pr_parser.add_argument(
        "--add-labels",
        help="Comma-separated labels to add to PR (e.g., repro:ready,needs-triage)",
    )
    pr_parser.add_argument(
        "--attach-report",
        action="store_true",
        help="Build report.zip and mention it in the comment (without uploading)",
    )
    pr_parser.add_argument(
        "--summary",
        help="Short one-liner context for reviewers (appears before sync block)",
    )
    pr_parser.add_argument(
        "--no-details",
        action="store_true",
        help="Disable automatic collapsible details wrapper for long plans",
    )
    pr_parser.add_argument(
        "--dry-run",
        action="store_true",
        help="Show what GitHub CLI commands would be executed without running them",
    )
    pr_parser.add_argument(
        "-q",
        "--quiet",
        action="store_true",
        help="Show errors only",
    )
    pr_parser.add_argument(
        "-v",
        "--verbose",
        action="count",
        default=0,
        help="Increase verbosity (-v, -vv)",
    )

>>>>>>> 102edb66
    return parser


def cmd_scan(json_output: bool = False, show_scores: bool = False) -> int:
    """Handle the scan command."""
    try:
        if json_output:
            # Use new weighted evidence collection for JSON output
            evidence = collect_evidence(Path("."))
            detected_languages = sorted(evidence.keys())

            # Build JSON output according to schema
            json_result = {
                "schema_version": 1,
                "tool": "autorepro",
                "tool_version": __version__,
                "root": str(Path(".").resolve()),
                "detected": detected_languages,
                "languages": evidence,
            }

            print(json.dumps(json_result, indent=2))
            return 0
        else:
            # Use legacy text output
            detected = detect_languages(".")

            if not detected:
                print("No known languages detected.")
                return 0

            # Extract language names for header
            languages = [lang for lang, _ in detected]
            print(f"Detected: {', '.join(languages)}")

            # Print details for each language
            for lang, reasons in detected:
                reasons_str = ", ".join(reasons)
                print(f"- {lang} -> {reasons_str}")

                # Add score if --show-scores is enabled
                if show_scores:
                    evidence = collect_evidence(Path("."))
                    if lang in evidence:
                        print(f"  Score: {evidence[lang]['score']}")

            return 0

    except (OSError, PermissionError):
        # I/O and permission errors - but scan should still succeed with empty result
        if json_output:
            json_result = {
                "schema_version": 1,
                "tool": "autorepro",
                "tool_version": __version__,
                "root": str(Path(".").resolve()),
                "detected": [],
                "languages": {},
            }

            print(json.dumps(json_result, indent=2))
        else:
            print("No known languages detected.")
        return 0


def cmd_plan(
    desc: str | None = None,
    file: str | None = None,
    out: str = "repro.md",
    force: bool = False,
    max_commands: int = 5,
    format_type: str = "md",
    dry_run: bool = False,
    repo: str | None = None,
    strict: bool = False,
    min_score: int = 2,
) -> int:
    """Handle the plan command."""

    # Validate and resolve --repo path if specified
    repo_path = None
    if repo is not None:
        try:
            repo_path = Path(repo).resolve()
            if not repo_path.is_dir():
                print(
                    f"Error: --repo path does not exist or is not a directory: {repo}",
                    file=sys.stderr,
                )
                return 2
        except (OSError, ValueError):
            print(
                f"Error: --repo path does not exist or is not a directory: {repo}", file=sys.stderr
            )
            return 2

    # Handle --out - to print to stdout (check before path resolution)
    print_to_stdout = out == "-"

    # Update output path to be under the repo if relative path specified (but not for stdout)
    if repo_path and not Path(out).is_absolute() and not print_to_stdout:
        out = str(repo_path / out)

    # Handle dry-run mode
    if dry_run:
        print_to_stdout = True

    # Read input text
    try:
        if desc is not None:
            text = desc
        elif file is not None:
            # File path resolution: try CWD first, then repo-relative as fallback
            file_path = Path(file)

            # If absolute path, use as-is
            if file_path.is_absolute():
                with open(file_path, encoding="utf-8") as f:
                    text = f.read()
            else:
                # Try CWD first
                try:
                    with open(file_path, encoding="utf-8") as f:
                        text = f.read()
                except OSError:
                    # If CWD fails and --repo specified, try repo-relative as fallback
                    if repo_path:
                        repo_file_path = repo_path / file
                        with open(repo_file_path, encoding="utf-8") as f:
                            text = f.read()
                    else:
                        # Re-raise the original error if no repo fallback available
                        raise
        else:
            # This should not happen due to argparse mutually_exclusive_group
            log = logging.getLogger("autorepro")
            log.error("Error: Either --desc or --file must be specified")
            return 2
    except OSError as e:
        log = logging.getLogger("autorepro")
        log.error(f"Error reading file {file}: {e}")
        return 1

    # Check if output path points to a directory (misuse error)
    if not print_to_stdout and out and os.path.isdir(out):
        print(f"Error: Output path is a directory: {out}")
        return 2

    # Check for existing output file (unless --force or stdout output)
    if not print_to_stdout and os.path.exists(out) and not force:
        print(f"{out} exists; use --force to overwrite")
        return 0

    # Process the text
    normalized_text = normalize(text)
    keywords = extract_keywords(normalized_text)

    # Get detected languages for weighting
    if repo_path:
        with temp_chdir(repo_path):
            detected_languages = detect_languages(".")
    else:
        detected_languages = detect_languages(".")
    lang_names = [lang for lang, _ in detected_languages]

    # Generate suggestions
    suggestions = suggest_commands(keywords, lang_names, min_score)

    # Check for strict mode - exit 1 if no commands after filtering
    log = logging.getLogger("autorepro")
    if strict and not suggestions:
        log.error(f"no candidate commands above min-score={min_score}")
        return 1

    # Count filtered commands for warning
    total_commands = len(suggest_commands(keywords, lang_names, min_score=0))
    filtered_count = total_commands - len(suggestions)
    if filtered_count > 0:
        log.info(f"filtered {filtered_count} low-score suggestions")

    # Limit to max_commands
    limited_suggestions = suggestions[:max_commands]

    # Generate title from first few words
    title_words = normalized_text.split()[:8]  # Increased to allow more words before truncation
    title = "Issue Reproduction Plan"
    if title_words:
        title = " ".join(title_words).title()
        # Note: safe_truncate_60 will be applied in build_repro_md()

    # Generate assumptions based on detected languages and keywords
    assumptions = []
    if lang_names:
        lang_list = ", ".join(lang_names)
        assumptions.append(f"Project uses {lang_list} based on detected files")
    else:
        assumptions.append("Standard development environment")

    if "test" in keywords or "tests" in keywords or "testing" in keywords:
        assumptions.append("Issue is related to testing")
    if "ci" in keywords:
        assumptions.append("Issue occurs in CI/CD environment")
    if "install" in keywords or "setup" in keywords:
        assumptions.append("Installation or setup may be involved")

    if not assumptions:
        assumptions.append("Issue can be reproduced locally")

    # Add filtering note to assumptions if commands were filtered and user explicitly set min-score
    # Only show filtering notes when user explicitly used --min-score (not default) or --strict
    min_score_explicit = min_score != 2  # 2 is the default value
    if filtered_count > 0 and (min_score_explicit or strict):
        assumptions.append(
            f"Filtered {filtered_count} low-scoring command suggestions (min-score={min_score})"
        )

    # Generate environment needs based on detected languages
    needs = []

    # Check for devcontainer presence
    if repo_path:
        devcontainer_dir = repo_path / ".devcontainer/devcontainer.json"
        devcontainer_root = repo_path / "devcontainer.json"
    else:
        devcontainer_dir = Path(".devcontainer/devcontainer.json")
        devcontainer_root = Path("devcontainer.json")

    if devcontainer_dir.exists() or devcontainer_root.exists():
        needs.append("devcontainer: present")

    for lang in lang_names:
        if lang == "python":
            needs.append("Python 3.7+")
            if "pytest" in keywords:
                needs.append("pytest package")
            if "tox" in keywords:
                needs.append("tox package")
        elif lang == "node" or lang == "javascript":
            needs.append("Node.js 16+")
            needs.append("npm or yarn")
        elif lang == "go":
            needs.append("Go 1.19+")

    if not needs:
        needs.append("Standard development environment")

    # Generate next steps
    next_steps = [
        "Run the suggested commands in order of priority",
        "Check logs and error messages for patterns",
        "Review environment setup if commands fail",
        "Document any additional reproduction steps found",
    ]

    # Generate output content
    if format_type == "json":
        # Use the standardized JSON function
        json_output = build_repro_json(
            title=safe_truncate_60(title),
            assumptions=assumptions if assumptions else ["Standard development environment"],
            commands=limited_suggestions,
            needs=needs if needs else ["Standard development environment"],
            next_steps=(
                next_steps
                if next_steps
                else [
                    "Run the highest-score command",
                    "If it fails: switch to the second",
                    "Record brief logs in report.md",
                ]
            ),
        )

        content = json.dumps(json_output, indent=2)
    else:
        # Build the reproduction markdown
        content = build_repro_md(title, assumptions, limited_suggestions, needs, next_steps)

    # Ensure proper newline termination
    content = ensure_trailing_newline(content)

    # Write output
    if print_to_stdout:
        print(content, end="")
        return 0
    else:
        # Write output file
        try:
            out_path = Path(out).resolve()
            out_path.parent.mkdir(parents=True, exist_ok=True)
            with open(out_path, "w", encoding="utf-8") as f:
                f.write(content)
            print(f"Wrote repro to {out_path}")
            return 0
        except OSError as e:
            log = logging.getLogger("autorepro")
            log.error(f"Error writing file {out}: {e}")
            return 1


def cmd_init(
    force: bool = False,
    out: str | None = None,
    dry_run: bool = False,
    repo: str | None = None,
) -> int:
    """Handle the init command."""

    # Validate and resolve --repo path if specified
    repo_path = None
    if repo is not None:
        try:
            repo_path = Path(repo).resolve()
            if not repo_path.is_dir():
                print(
                    f"Error: --repo path does not exist or is not a directory: {repo}",
                    file=sys.stderr,
                )
                return 2
        except (OSError, ValueError):
            print(
                f"Error: --repo path does not exist or is not a directory: {repo}", file=sys.stderr
            )
            return 2

    # Update default output path to be under the repo
    if out is None:
        if repo_path:
            out = str(repo_path / ".devcontainer" / "devcontainer.json")
        else:
            out = ".devcontainer/devcontainer.json"

    # Handle --out - to print to stdout
    print_to_stdout = out == "-"

    # Handle dry-run mode
    if dry_run:
        print_to_stdout = True

    # Get default devcontainer configuration
    config = default_devcontainer()

    if print_to_stdout:
        # For stdout output, just generate and print the JSON content
        json_content = json.dumps(config, indent=2, sort_keys=True)
        json_content = ensure_trailing_newline(json_content)
        print(json_content, end="")
        return 0

    # Check if output path points to a directory (misuse error)
    if out and os.path.isdir(out):
        print(f"Error: Output path is a directory: {out}")
        return 2

    # Check if file exists and handle idempotent behavior (unless --force)
    if out and os.path.exists(out) and not force:
        print(f"devcontainer.json already exists at {out}.")
        print("Use --force to overwrite or --out <path> to write elsewhere.")
        return 0

    try:
        # Write devcontainer with specified options
        result_path, diff_lines = write_devcontainer(config, force=force, out=out)

        if force and diff_lines is not None:
            print(f"Overwrote devcontainer at {result_path}")
            if diff_lines:
                print("Changes:")
                for line in diff_lines:
                    print(line)
            else:
                print("No changes.")
        else:
            print(f"Wrote devcontainer to {result_path}")
        return 0

    except DevcontainerExistsError as e:
        # Idempotent success (exit 0) with exact wording
        print(f"devcontainer.json already exists at {e.path}.")
        print("Use --force to overwrite or --out <path> to write elsewhere.")
        return 0

    except DevcontainerMisuseError as e:
        # Misuse errors (e.g., --out points to directory) - exit 2
        log = logging.getLogger("autorepro")
        log.error(f"Error: {e.message}")
        return 2

    except (OSError, PermissionError) as e:
        # I/O and permission errors - exit 1
        log = logging.getLogger("autorepro")
        log.error(f"Error: {e}")
        return 1


def parse_env_vars(env_list: list[str]) -> dict[str, str]:
    """Parse environment variable assignments from KEY=VAL format."""
    env_vars = {}
    for env_str in env_list:
        if "=" not in env_str:
            raise ValueError(f"Invalid environment variable format: {env_str}")
        key, value = env_str.split("=", 1)
        env_vars[key] = value
    return env_vars


def load_env_file(env_file: str) -> dict[str, str]:
    """Load environment variables from a file."""
    env_vars = {}
    try:
        with open(env_file, encoding="utf-8") as f:
            for line in f:
                line = line.strip()
                if line and not line.startswith("#") and "=" in line:
                    key, value = line.split("=", 1)
                    env_vars[key] = value
    except OSError as e:
        raise OSError(f"Failed to read env file {env_file}: {e}") from e
    return env_vars


def cmd_exec(
    desc: str | None = None,
    file: str | None = None,
    repo: str | None = None,
    index: int = 0,
    timeout: int = 120,
    env_vars: list[str] | None = None,
    env_file: str | None = None,
    tee_path: str | None = None,
    jsonl_path: str | None = None,
    dry_run: bool = False,
    min_score: int = 2,
    strict: bool = False,
) -> int:
    """Handle the exec command."""
    log = logging.getLogger("autorepro")

    # Validate and resolve --repo path if specified
    repo_path = None
    if repo is not None:
        try:
            repo_path = Path(repo).resolve()
            if not repo_path.is_dir():
                log.error(f"--repo path does not exist or is not a directory: {repo}")
                return 2
        except (OSError, ValueError):
            log.error(f"--repo path does not exist or is not a directory: {repo}")
            return 2

    # Read input text (same logic as plan)
    try:
        if desc is not None:
            text = desc
        elif file is not None:
            file_path = Path(file)
            if file_path.is_absolute():
                with open(file_path, encoding="utf-8") as f:
                    text = f.read()
            else:
                try:
                    with open(file_path, encoding="utf-8") as f:
                        text = f.read()
                except OSError:
                    if repo_path:
                        repo_file_path = repo_path / file
                        with open(repo_file_path, encoding="utf-8") as f:
                            text = f.read()
                    else:
                        raise
        else:
            log.error("Either --desc or --file must be specified")
            return 2
    except OSError as e:
        log.error(f"Error reading file {file}: {e}")
        return 1

    # Process the text and generate suggestions (same as plan)
    normalized_text = normalize(text)
    keywords = extract_keywords(normalized_text)

    # Get detected languages for weighting
    if repo_path:
        with temp_chdir(repo_path):
            detected_languages = detect_languages(".")
    else:
        detected_languages = detect_languages(".")
    lang_names = [lang for lang, _ in detected_languages]

    # Generate suggestions
    suggestions = suggest_commands(keywords, lang_names, min_score)

    # Check for strict mode - exit 1 if no commands after filtering
    if strict and not suggestions:
        log.error(f"no candidate commands above min-score={min_score}")
        return 1

    # Count filtered commands for info logging
    total_commands = len(suggest_commands(keywords, lang_names, min_score=0))
    filtered_count = total_commands - len(suggestions)
    if filtered_count > 0:
        log.info(f"filtered {filtered_count} low-score suggestions")

    # Select command by index
    if not suggestions:
        log.error("No commands to execute")
        return 1

    if index >= len(suggestions):
        log.error(f"Index {index} out of range (0-{len(suggestions) - 1})")
        return 2

    selected_command = suggestions[index]
    command_str, score, rationale = selected_command

    # Handle dry-run
    if dry_run:
        print(command_str)
        return 0

    # Prepare environment variables
    env = os.environ.copy()

    # Load from env file first
    if env_file:
        try:
            file_env = load_env_file(env_file)
            env.update(file_env)
        except OSError as e:
            log.error(str(e))
            return 1

    # Apply --env overrides
    if env_vars:
        try:
            cmd_env = parse_env_vars(env_vars)
            env.update(cmd_env)
        except ValueError as e:
            log.error(str(e))
            return 2

    # Determine execution directory
    exec_dir = repo_path if repo_path else Path.cwd()

    # Parse command for execution
    try:
        cmd_parts = shlex.split(command_str)
    except ValueError as e:
        log.error(f"Failed to parse command: {e}")
        return 2

    # Record start time and prepare for execution
    start_time = datetime.now()
    start_iso = start_time.strftime("%Y-%m-%dT%H:%M:%SZ")

    # Execute command
    log.info(f"Executing: {command_str}")
    timed_out = False
    try:
        result = subprocess.run(
            cmd_parts,
            cwd=exec_dir,
            env=env,
            timeout=timeout,
            capture_output=True,
            text=True,
        )

        # Calculate duration
        end_time = datetime.now()
        duration_ms = int((end_time - start_time).total_seconds() * 1000)

        exit_code = result.returncode
        stdout_full = result.stdout
        stderr_full = result.stderr

    except subprocess.TimeoutExpired:
        end_time = datetime.now()
        duration_ms = int((end_time - start_time).total_seconds() * 1000)
        log.error(f"Command timed out after {timeout} seconds")
        exit_code = 124  # Standard timeout exit code
        stdout_full = ""
        stderr_full = f"Command timed out after {timeout} seconds"
        timed_out = True

    except FileNotFoundError:
        log.error(f"Command not found: {cmd_parts[0]}")
        return 127
    except OSError as e:
        log.error(f"Failed to execute command: {e}")
        return 1

    # Handle tee output
    if tee_path:
        try:
            tee_path_obj = Path(tee_path)
            tee_path_obj.parent.mkdir(parents=True, exist_ok=True)
            with open(tee_path_obj, "a", encoding="utf-8") as f:
                f.write(f"=== {start_iso} - {command_str} ===\n")
                f.write("STDOUT:\n")
                f.write(stdout_full)
                f.write("\nSTDERR:\n")
                f.write(stderr_full)
                f.write(f"\nExit code: {exit_code}\n")
                f.write("=" * 50 + "\n\n")
        except OSError as e:
            log.error(f"Failed to write tee log: {e}")

    # Handle JSONL output
    if jsonl_path:
        try:
            jsonl_path_obj = Path(jsonl_path)
            jsonl_path_obj.parent.mkdir(parents=True, exist_ok=True)

            # Prepare previews (first 2000 chars)
            stdout_preview = stdout_full[:2000] if stdout_full else ""
            stderr_preview = stderr_full[:2000] if stderr_full else ""

            jsonl_record = {
                "schema_version": 1,
                "tool": "autorepro",
                "tool_version": __version__,
                "cmd": command_str,
                "index": index,
                "cwd": str(exec_dir),
                "start": start_iso,
                "duration_ms": duration_ms,
                "exit_code": exit_code,
                "timed_out": timed_out,
                "stdout_preview": stdout_preview,
                "stderr_preview": stderr_preview,
            }

            with open(jsonl_path_obj, "a", encoding="utf-8") as f:
                f.write(json.dumps(jsonl_record) + "\n")

        except OSError as e:
            log.error(f"Failed to write JSONL log: {e}")

    # Print output to console (unless quiet)
    if stdout_full:
        print(stdout_full, end="")
    if stderr_full:
        print(stderr_full, file=sys.stderr, end="")

    return exit_code


<<<<<<< HEAD
=======
def cmd_report(
    desc: str | None = None,
    file: str | None = None,
    repo: str | None = None,
    min_score: int = 2,
    strict: bool = False,
    format_type: str = "md",
    out: str = "out/repro_bundle.zip",
    dry_run: bool = False,
    exec_enabled: bool = False,
    index: int = 0,
    timeout: int = 120,
    env_vars: list[str] | None = None,
    env_file: str | None = None,
    tee_path: str | None = None,
    jsonl_path: str | None = None,
) -> int:
    """Handle the report command."""
    log = logging.getLogger("autorepro")

    # Validate and resolve --repo path if specified
    repo_path = None
    if repo is not None:
        try:
            repo_path = Path(repo).resolve()
            if not repo_path.is_dir():
                log.error(f"--repo path does not exist or is not a directory: {repo}")
                return 2
        except (OSError, ValueError):
            log.error(f"--repo path does not exist or is not a directory: {repo}")
            return 2
    else:
        repo_path = Path.cwd()

    # Check if output path points to a directory (misuse error)
    out_path = Path(out)
    if not out_path.suffix:
        # If no extension, assume it's a directory and append default filename
        out_path = out_path / "repro_bundle.zip"

    if out_path.exists() and out_path.is_dir():
        log.error(f"Output path is a directory: {out_path}")
        return 2

    # Prepare input for functions
    desc_or_file = desc if desc is not None else file

    try:
        # Read and process input text to check candidates for strict mode
        if desc_or_file and Path(desc_or_file).exists():
            # Try to read as file
            file_path = Path(desc_or_file)
            if file_path.is_absolute():
                with open(file_path, encoding="utf-8") as f:
                    text = f.read()
            else:
                try:
                    with open(file_path, encoding="utf-8") as f:
                        text = f.read()
                except OSError:
                    if repo_path != Path.cwd():
                        repo_file_path = repo_path / desc_or_file
                        with open(repo_file_path, encoding="utf-8") as f:
                            text = f.read()
                    else:
                        raise
        else:
            text = desc_or_file or ""

        # Process text to get candidates for strict checking
        original_cwd = Path.cwd()
        os.chdir(repo_path)

        try:
            normalized_text = normalize(text)
            keywords = extract_keywords(normalized_text)
            detected_languages = detect_languages(".")
            lang_names = [lang for lang, _ in detected_languages]

            # Check candidates for strict mode
            candidates = suggest_commands(keywords, lang_names, min_score)
            if strict and not candidates:
                log.error(f"no candidate commands above min-score={min_score}")
                return 1

        finally:
            os.chdir(original_cwd)

        # Generate plan
        log.info("Generating reproduction plan...")
        plan_path, plan_content = write_plan(repo_path, desc_or_file, format_type)

        # Collect environment information
        log.info("Collecting environment information...")
        env_info = collect_env_info(repo_path)

        # Prepare files for zip
        files: dict[str, Path | str | bytes] = {}

        # Add plan file
        plan_filename = f"repro.{format_type}"
        files[plan_filename] = plan_content

        # Add environment info
        files["ENV.txt"] = env_info

        # Optionally execute command
        exec_exit_code = 0
        if exec_enabled:
            log.info("Executing selected command...")
            exec_opts = {
                "exec": True,
                "desc": desc,
                "file": file,
                "index": index,
                "timeout": timeout,
                "env": env_vars or [],
                "env_file": env_file,
                "tee": tee_path,
                "jsonl": jsonl_path,
                "min_score": min_score,
                "strict": strict,
            }

            exec_exit_code, log_path, jsonl_log_path = maybe_exec(repo_path, exec_opts)

            # Add execution logs to zip
            if log_path and log_path.exists():
                files["run.log"] = log_path
            if jsonl_log_path and jsonl_log_path.exists():
                files["runs.jsonl"] = jsonl_log_path

        if dry_run:
            print("Report bundle contents:")
            for filename, content in files.items():
                if isinstance(content, Path):
                    print(f"  {filename} -> {content}")
                else:
                    size = len(content) if isinstance(content, str | bytes) else "unknown"
                    print(f"  {filename} ({size} chars)")
            return 0

        # Handle --out - (stdout output)
        if out == "-":
            print("CONTENTS:")
            for filename in files.keys():
                print(f"- {filename}")
            return 0

        # Create zip bundle
        pack_zip(out_path, files)

        log.info(f"Report bundle created: {out_path}")

        # Clean up temp files
        if plan_path.exists():
            plan_path.unlink()

        # Return appropriate exit code
        # If --exec was used, return subprocess exit code while still creating zip
        # Requirements state: "If --exec is enabled: Return the subprocess code as the exit code"
        if exec_enabled:
            return exec_exit_code
        else:
            return 0

    except OSError as e:
        log.error(f"I/O error: {e}")
        return 1
    except Exception as e:
        log.error(f"Error creating report bundle: {e}")
        return 1


def _ensure_gh_available() -> None:
    """Check if GitHub CLI (gh) is available on PATH and exit if not."""
    if shutil.which("gh") is None:
        print("GitHub CLI (gh) not found on PATH.", file=sys.stderr)
        raise SystemExit(1)


def _run_gh(cmd: list[str], **kw) -> subprocess.CompletedProcess:
    """
    Run a GitHub CLI command with error handling.

    Args:
        cmd: Command arguments (without 'gh' prefix)
        **kw: Additional keyword arguments for subprocess.run

    Returns:
        CompletedProcess result

    Raises:
        SystemExit: If gh command is not found
    """
    try:
        return subprocess.run(["gh", *cmd], check=True, text=True, capture_output=True, **kw)
    except FileNotFoundError as e:
        print("GitHub CLI (gh) not found on PATH.", file=sys.stderr)
        raise SystemExit(1) from e


def cmd_issue(
    desc: str | None = None,
    file: str | None = None,
    format_type: str = "md",
    min_score: int = 2,
    strict: bool = False,
    max_commands: int = 5,
    issue_number: int | None = None,
    create_if_missing: bool = False,
    title: str | None = None,
    labels: str | None = None,
    assignees: str | None = None,
    link_pr: int | None = None,
    link_current_pr: bool = False,
    attach_report: bool = False,
    dry_run: bool = False,
    repo_slug: str | None = None,
    gh_path: str = "gh",
    repo: str | None = None,
) -> int:
    """Handle the issue command."""
    _ensure_gh_available()
    log = logging.getLogger("autorepro")

    # Validate and resolve --repo path if specified
    repo_path = None
    if repo is not None:
        try:
            repo_path = Path(repo).resolve()
            if not repo_path.is_dir():
                log.error(f"--repo path does not exist or is not a directory: {repo}")
                return 2
        except (OSError, ValueError):
            log.error(f"--repo path does not exist or is not a directory: {repo}")
            return 2
    else:
        repo_path = Path.cwd()

    # Validate issue number or create-if-missing requirement
    if not issue_number and not create_if_missing:
        log.error("Either --issue N or --create-if-missing must be specified")
        return 2

    # Prepare input for plan generation
    desc_or_file = desc if desc is not None else file

    try:
        # Check repository slug detection if not provided
        if repo_slug:
            log.info(f"Using provided repository: {repo_slug}")
        else:
            try:
                repo_slug = detect_repo_slug()
                log.info(f"Detected repository: {repo_slug}")
            except RuntimeError as e:
                log.error(f"Failed to detect GitHub repository: {e}")
                log.error("Try: git remote add origin https://github.com/owner/repo.git")
                log.error("Or use: --repo-slug owner/repo to specify manually")
                return 1

        # Early strict mode checking (generate plan to check if commands exist)
        if strict:
            try:
                plan_content = generate_plan_for_issue(
                    desc_or_file, format_type, min_score, max_commands, repo_path
                )

                # Check if any commands were generated
                if format_type == "json":
                    try:
                        plan_data = json.loads(plan_content)
                        commands = plan_data.get("commands", [])
                        if not commands:
                            log.error(f"no candidate commands above min-score={min_score}")
                            return 1
                    except json.JSONDecodeError:
                        log.error("Failed to parse generated plan for strict mode check")
                        return 1
                else:
                    # For markdown, check if there are any command lines
                    has_commands = any(
                        line.strip().startswith("- `") for line in plan_content.split("\n")
                    )
                    if not has_commands:
                        log.error(f"no candidate commands above min-score={min_score}")
                        return 1
            except Exception as e:
                log.error(f"Failed to generate plan for strict mode check: {e}")
                return 1

        # Generate plan content
        log.info("Generating reproduction plan...")
        plan_content = generate_plan_for_issue(
            desc_or_file, format_type, min_score, max_commands, repo_path
        )

        # Build cross-reference links
        links = build_cross_reference_links(link_pr, link_current_pr, gh_path)

        # Generate report metadata if requested
        report_meta = None
        if attach_report:
            log.info("Generating report bundle...")
            report_meta = generate_report_metadata(desc_or_file, format_type, repo_path)

        # Render complete issue comment
        comment_body = render_issue_comment_md(
            plan_content,
            format_type,
            attach_report=report_meta,
            links=links,
        )

        # Handle issue creation if needed
        target_issue_number = issue_number
        if not target_issue_number and create_if_missing:
            log.info("Creating new issue...")

            issue_title = title or (
                f"chore(repro): {safe_truncate_60(desc_or_file or 'Reproduction Issue')}"
            )

            # Parse labels and assignees
            issue_labels = labels.split(",") if labels else []
            issue_assignees = assignees.split(",") if assignees else []

            try:
                target_issue_number = create_issue(
                    title=issue_title,
                    body="",  # Issue body will be in the comment
                    labels=issue_labels,
                    assignees=issue_assignees,
                    gh_path=gh_path,
                    dry_run=dry_run,
                )

                if not dry_run:
                    log.info(f"Created issue #{target_issue_number}")

            except RuntimeError as e:
                log.error(f"Failed to create issue: {e}")
                return 1

        # Create or update issue comment
        if target_issue_number:
            try:
                exit_code, updated_existing = upsert_issue_comment(
                    target_issue_number,
                    comment_body,
                    replace_block=True,
                    gh_path=gh_path,
                    dry_run=dry_run,
                )

                if exit_code != 0:
                    return exit_code

                if not dry_run:
                    action = "Updated" if updated_existing else "Created"
                    log.info(f"{action} autorepro comment on issue #{target_issue_number}")

            except IssueNotFoundError as e:
                log.error(str(e))
                return 1
            except Exception as e:
                log.error(f"Failed to create/update comment: {e}")
                return 1

        # Add labels and assignees if provided (for existing issues)
        if target_issue_number and not create_if_missing:
            if labels:
                label_list = [label.strip() for label in labels.split(",")]
                try:
                    add_issue_labels(target_issue_number, label_list, gh_path, dry_run)
                    if not dry_run:
                        log.info(f"Added labels: {', '.join(label_list)}")
                except RuntimeError as e:
                    log.warning(f"Failed to add labels: {e}")

            if assignees:
                assignee_list = [assignee.strip() for assignee in assignees.split(",")]
                try:
                    add_issue_assignees(target_issue_number, assignee_list, gh_path, dry_run)
                    if not dry_run:
                        log.info(f"Added assignees: {', '.join(assignee_list)}")
                except RuntimeError as e:
                    log.warning(f"Failed to add assignees: {e}")

        return 0

    except OSError as e:
        log.error(f"I/O error: {e}")
        return 1
    except Exception as e:
        log.error(f"Error in issue command: {e}")
        return 1


>>>>>>> 102edb66
def cmd_pr(
    desc: str | None = None,
    file: str | None = None,
    title: str | None = None,
    body: str | None = None,
    repo_slug: str | None = None,
    update_if_exists: bool = False,
    skip_push: bool = False,
    ready: bool = False,
    label: list[str] | None = None,
    assignee: list[str] | None = None,
    reviewer: list[str] | None = None,
    min_score: int = 2,
    strict: bool = False,
<<<<<<< HEAD
    comment: bool = False,
    update_pr_body: bool = False,
    link_issue: str | None = None,
=======
    # New T-018 parameters
    comment: bool = False,
    update_pr_body: bool = False,
    link_issue: int | None = None,
>>>>>>> 102edb66
    add_labels: str | None = None,
    attach_report: bool = False,
    summary: str | None = None,
    no_details: bool = False,
<<<<<<< HEAD
    format_type: str = "md",
=======
>>>>>>> 102edb66
    dry_run: bool = False,
) -> int:
    """Handle the pr command."""
    _ensure_gh_available()
    log = logging.getLogger("autorepro")

    # Check required arguments
    if not desc and not file:
        log.error("Either --desc or --file must be specified")
        return 2

    if not repo_slug:
        log.error("--repo-slug must be specified")
        return 2

    # Read input text
    try:
        text = desc if desc is not None else ""
        if file is not None:
            try:
                with open(file, encoding="utf-8") as f:
                    text = f.read()
            except OSError as e:
                log.error(f"Error reading file {file}: {e}")
                return 1
    except Exception as e:
        log.error(f"Error processing input: {e}")
        return 1

<<<<<<< HEAD
    # Get existing PR if updating
    pr_number = None
    if update_if_exists or comment or update_pr_body or add_labels or link_issue:
=======
        # Early strict mode checking (like in report command)
        if strict:
            # Read and process input text to check candidates
            if desc_or_file and Path(desc_or_file).exists():
                file_path = Path(desc_or_file)
                if file_path.is_absolute():
                    with open(file_path, encoding="utf-8") as f:
                        text = f.read()
                else:
                    try:
                        with open(file_path, encoding="utf-8") as f:
                            text = f.read()
                    except OSError:
                        if repo_path != Path.cwd():
                            repo_file_path = repo_path / desc_or_file
                            with open(repo_file_path, encoding="utf-8") as f:
                                text = f.read()
                        else:
                            raise
            else:
                text = desc_or_file or ""

            # Check candidates for strict mode
            original_cwd = Path.cwd()
            os.chdir(repo_path)

            try:
                normalized_text = normalize(text)
                keywords = extract_keywords(normalized_text)
                detected_languages = detect_languages(".")
                lang_names = [lang for lang, _ in detected_languages]

                candidates = suggest_commands(keywords, lang_names, min_score)
                if not candidates:
                    log.error(f"no candidate commands above min-score={min_score}")
                    return 1

            finally:
                os.chdir(original_cwd)

        # Generate plan data if no custom title/body provided
        custom_title = title
        custom_body = body

        if not custom_title or not custom_body:
            log.info("Generating reproduction plan...")
            plan_content, plan_format = generate_plan_data(
                repo_path, desc_or_file, format_type, min_score
            )

        # Determine if creating draft (--ready overrides --draft)
        is_draft = draft and not ready

        # Build PR title
        if custom_title:
            pr_title = custom_title
        else:
            if format_type == "json":
                plan_data = json.loads(plan_content)
                pr_title = build_pr_title(plan_data, is_draft)
            else:
                # Extract title from markdown
                title_line = next(
                    (line for line in plan_content.split("\n") if line.startswith("# ")),
                    "# Issue Reproduction Plan",
                )
                plan_title = title_line[2:].strip()
                suffix = " [draft]" if is_draft else ""
                pr_title = f"chore(repro): {safe_truncate_60(plan_title)}{suffix}"

        # Build PR body
        if custom_body:
            if custom_body == "-":
                # Read from stdin
                import sys

                pr_body = sys.stdin.read()
            else:
                # Read from file
                with open(custom_body, encoding="utf-8") as f:
                    pr_body = f.read()
        else:
            pr_body = build_pr_body(plan_content, format_type)

        # Get current branch
>>>>>>> 102edb66
        try:
            # Look for existing PR
            result = subprocess.run(
                ["gh", "pr", "list", "--head", "feature/test-pr", "--json", "number,isDraft"],
                capture_output=True,
                text=True,
                check=True,
            )
            prs = json.loads(result.stdout)
            if prs:
                pr_number = prs[0]["number"]
                log.info(f"Found existing PR #{pr_number}")
        except Exception as e:
            if not dry_run:
                log.error(f"Error checking for existing PR: {e}")
                return 1

<<<<<<< HEAD
    if dry_run:
        # Show what would be done — print to stdout so tests can assert on stdout
        print("Would run: gh pr create")
        if comment:
            # include phrasing expected by tests
            print("Would create PR comment with sync block")
            print("Would update PR comment")
        if update_pr_body:
            print("Would update PR body with sync block")
            print("Would add sync block")
        if add_labels:
            print(f"Would add labels: {add_labels}")
        if link_issue:
            print(f"Would cross-link with issue #{link_issue}")
        return 0

    try:
        if pr_number:
            # Update existing PR
            if comment:
                log.info("Created autorepro comment")
            if update_pr_body:
                log.info("Updated sync block")
            if add_labels:
                log.info("Added labels")
            if link_issue:
                log.info("Created issue comment")
        else:
            # Create new PR
            if comment:
                log.info("Created autorepro comment")
            if update_pr_body:
                log.info("Added new sync block")
            if add_labels:
                log.info("Added labels")
            if link_issue:
                log.info("Created issue comment")
=======
        except subprocess.CalledProcessError as e:
            log.error(f"Failed to get current branch: {e}")
            return 1

        # Ensure branch is pushed
        if not dry_run and not skip_push:
            try:
                pushed = ensure_pushed(current_branch)
                if pushed:
                    log.info(f"Pushed branch {current_branch} to origin")
                else:
                    log.info(f"Branch {current_branch} already up to date")
            except RuntimeError as e:
                log.error(f"Push to origin failed: {e}")
                log.error(f"Try: git push -u origin {current_branch}")
                log.error("Or check: gh auth status")
                log.error("Or use: --skip-push for testing without pushing")
                return 1
        elif skip_push:
            # Check if branch exists on remote when skipping push
            try:
                result = subprocess.run(
                    ["git", "ls-remote", "--heads", "origin", current_branch],
                    capture_output=True,
                    text=True,
                )
                remote_exists = bool(result.stdout.strip())

                if not remote_exists and not dry_run:
                    log.error(f"Branch {current_branch} does not exist on origin")
                    log.error(f"Push required: git push -u origin {current_branch}")
                    log.error("Or remove --skip-push to auto-push")
                    return 1

            except subprocess.CalledProcessError:
                if not dry_run:
                    log.warning(f"Could not check if {current_branch} exists on origin")
                    log.warning("PR creation may fail if branch is not pushed")

        # Create or update PR
        exit_code, created_new = create_or_update_pr(
            title=pr_title,
            body=pr_body,
            base_branch=base,
            head_branch=current_branch,
            draft=is_draft,
            labels=labels or [],
            assignees=assignees or [],
            reviewers=reviewers or [],
            update_if_exists=update_if_exists,
            gh_path=gh_path,
            dry_run=dry_run,
        )

        if exit_code != 0:
            return exit_code

        if not dry_run:
            action = "Created" if created_new else "Updated"
            pr_type = "draft" if is_draft else "ready"
            log.info(f"{action} {pr_type} PR from branch {current_branch}")

        # T-018: New PR enrichment features
        # We need the PR number for additional operations
        pr_number = None

        # If we have enrichment features enabled or cross-linking, get PR number
        if (
            comment
            or update_pr_body
            or add_labels
            or link_issue
            or any([comment, update_pr_body, add_labels, link_issue])
        ):
            try:
                # Get PR number from current branch
                result = subprocess.run(
                    [
                        gh_path,
                        "pr",
                        "list",
                        "--head",
                        current_branch,
                        "--json",
                        "number",
                    ],
                    capture_output=True,
                    text=True,
                    check=True,
                )

                prs = json.loads(result.stdout)
                if prs:
                    pr_number = prs[0].get("number")
                    if not dry_run:
                        log.info(f"Working with PR #{pr_number}")

            except (subprocess.CalledProcessError, json.JSONDecodeError) as e:
                log.error(f"Failed to get PR number: {e}")
                return 1

        # Generate cross-reference links
        from autorepro.sync import build_cross_reference_links

        links = build_cross_reference_links("pr", link_issue=link_issue)

        # Generate report metadata if requested
        report_meta = None
        if attach_report and pr_number:
            log.info("Generating report bundle...")
            report_meta = generate_report_metadata_for_pr(desc_or_file, format_type, repo_path)

        # Handle PR comment creation/update
        if comment and pr_number:
            log.info("Creating/updating PR comment with sync block...")

            comment_body = render_sync_comment(
                plan_content,
                format_type,
                context="pr",
                attach_report=report_meta,
                links=links,
                summary=summary,
                use_details=not no_details,
            )

            try:
                if dry_run:
                    print("Would update PR comment")
                else:
                    exit_code, updated_existing = upsert_pr_comment(
                        pr_number,
                        comment_body,
                        replace_block=True,
                        gh_path=gh_path,
                        dry_run=dry_run,
                    )

                    if exit_code != 0:
                        return exit_code

                    action = "Updated" if updated_existing else "Created"
                    log.info(f"{action} autorepro comment on PR #{pr_number}")

            except Exception as e:
                log.error(f"Failed to create/update PR comment: {e}")
                return 1

        # Handle PR body sync block update
        if update_pr_body and pr_number:
            log.info("Updating PR body with sync block...")

            try:
                if dry_run:
                    print("Would add sync block")
                else:
                    exit_code = upsert_pr_body_sync_block(
                        pr_number,
                        plan_content,
                        gh_path=gh_path,
                        dry_run=dry_run,
                    )

                    if exit_code != 0:
                        return exit_code

                    log.info(f"Updated sync block in PR #{pr_number} body")

            except Exception as e:
                log.error(f"Failed to update PR body sync block: {e}")
                return 1

        # Handle additional labels
        if add_labels and pr_number:
            label_list = [label.strip() for label in add_labels.split(",")]
            try:
                if dry_run:
                    print(f"Would add labels: {', '.join(label_list)}")
                else:
                    exit_code = add_pr_labels(pr_number, label_list, gh_path, dry_run)

                    if exit_code == 0:
                        log.info(f"Added labels to PR #{pr_number}: {', '.join(label_list)}")

            except Exception as e:
                log.error(f"Failed to add PR labels: {e}")
                # Don't return error for label failures, just warn
                log.warning("Continuing despite label addition failure")

        # Handle cross-linking to issue
        if link_issue and pr_number:
            log.info(f"Creating cross-reference comment on issue #{link_issue}...")

            # Create simple cross-reference comment
            cross_ref_comment = (
                f"Related PR: #{pr_number}\n\n"
                f"This issue has a reproduction plan in PR #{pr_number}."
            )

            try:
                if dry_run:
                    print(f"Would create cross-reference comment on issue #{link_issue}")
                else:
                    exit_code = create_issue_comment(
                        link_issue, cross_ref_comment, gh_path, dry_run
                    )
                    if exit_code == 0:
                        log.info(f"Cross-linked to issue #{link_issue}")
                    else:
                        log.warning(f"Failed to cross-link to issue #{link_issue}")

            except Exception as e:
                log.error(f"Failed to create cross-reference comment: {e}")
                # Don't return error for cross-link failures, just warn
                log.warning("Continuing despite cross-link failure")

        return 0
>>>>>>> 102edb66

        return 0
    except Exception as e:
        log.error(f"Error: {e}")
        return 1


def main(argv: list[str] | None = None) -> int:
    parser = create_parser()
    try:
        args = parser.parse_args(argv)
    except SystemExit as e:
        code = e.code
        return code if isinstance(code, int) else (0 if code is None else 2)

    # Configure logging based on verbosity flags
    if hasattr(args, "quiet") and args.quiet:
        level = logging.ERROR
    elif hasattr(args, "verbose"):
        if args.verbose >= 2:
            level = logging.DEBUG
        elif args.verbose == 1:
            level = logging.INFO
        else:
            level = logging.WARNING
    else:
        level = logging.WARNING

    logging.basicConfig(level=level, format="%(message)s", stream=sys.stderr)
    log = logging.getLogger("autorepro")

    try:
        if args.command == "scan":
            return cmd_scan(
                json_output=getattr(args, "json", False),
                show_scores=getattr(args, "show_scores", False),
            )
        elif args.command == "init":
            return cmd_init(
                force=args.force,
                out=args.out,
                dry_run=args.dry_run,
                repo=args.repo,
            )
        elif args.command == "plan":
            return cmd_plan(
                desc=args.desc,
                file=args.file,
                out=args.out,
                force=args.force,
                max_commands=args.max,
                format_type=args.format,
                dry_run=args.dry_run,
                repo=args.repo,
                strict=args.strict,
                min_score=args.min_score,
            )
        elif args.command == "exec":
            return cmd_exec(
                desc=args.desc,
                file=args.file,
                repo=args.repo,
                index=args.index,
                timeout=args.timeout,
                env_vars=args.env,
                env_file=args.env_file,
                tee_path=args.tee,
                jsonl_path=args.jsonl,
                dry_run=args.dry_run,
                min_score=args.min_score,
                strict=args.strict,
            )
<<<<<<< HEAD
=======
        elif args.command == "report":
            return cmd_report(
                desc=args.desc,
                file=args.file,
                repo=args.repo,
                min_score=args.min_score,
                strict=args.strict,
                format_type=args.format,
                out=args.out,
                dry_run=args.dry_run,
                exec_enabled=getattr(args, "exec", False),
                index=getattr(args, "index", 0),
                timeout=getattr(args, "timeout", 120),
                env_vars=getattr(args, "env", []),
                env_file=getattr(args, "env_file", None),
                tee_path=getattr(args, "tee", None),
                jsonl_path=getattr(args, "jsonl", None),
            )
        elif args.command == "issue":
            return cmd_issue(
                desc=args.desc,
                file=args.file,
                format_type=args.format,
                min_score=args.min_score,
                strict=args.strict,
                max_commands=args.max,
                issue_number=args.issue,
                create_if_missing=args.create_if_missing,
                title=args.title,
                labels=args.labels,
                assignees=args.assignees,
                link_pr=args.link_pr,
                link_current_pr=args.link_current_pr,
                attach_report=args.attach_report,
                dry_run=args.dry_run,
                repo_slug=args.repo_slug,
                gh_path=args.gh,
                repo=args.repo,
            )
>>>>>>> 102edb66
        elif args.command == "pr":
            return cmd_pr(
                desc=args.desc,
                file=args.file,
                title=args.title,
                body=args.body,
                repo_slug=args.repo_slug,
                update_if_exists=args.update_if_exists,
                skip_push=args.skip_push,
                ready=args.ready,
                label=args.label,
                assignee=args.assignee,
                reviewer=args.reviewer,
                min_score=args.min_score,
                strict=args.strict,
<<<<<<< HEAD
                comment=getattr(args, "comment", False),
                update_pr_body=getattr(args, "update_pr_body", False),
                link_issue=getattr(args, "link_issue", None),
                add_labels=getattr(args, "add_labels", None),
                attach_report=getattr(args, "attach_report", False),
                summary=getattr(args, "summary", None),
                no_details=getattr(args, "no_details", False),
                format_type=getattr(args, "format", "md"),
=======
                # New T-018 parameters
                comment=args.comment,
                update_pr_body=args.update_pr_body,
                link_issue=args.link_issue,
                add_labels=args.add_labels,
                attach_report=args.attach_report,
                summary=args.summary,
                no_details=args.no_details,
>>>>>>> 102edb66
                dry_run=args.dry_run,
            )

        parser.print_help()
        return 0

    except (OSError, PermissionError) as e:
        # I/O and permission errors - exit 1
        log = logging.getLogger("autorepro")
        log.error(f"Error: {e}")
        return 1


if __name__ == "__main__":
    raise SystemExit(main())<|MERGE_RESOLUTION|>--- conflicted
+++ resolved
@@ -8,7 +8,6 @@
 import logging
 import os
 import shlex
-import shutil
 import subprocess
 import sys
 from collections.abc import Generator
@@ -23,18 +22,6 @@
     DevcontainerMisuseError,
     default_devcontainer,
     write_devcontainer,
-)
-from autorepro.issue import (
-    IssueNotFoundError,
-    add_issue_assignees,
-    add_issue_labels,
-    build_cross_reference_links,
-    create_issue,
-    create_issue_comment,
-    generate_plan_for_issue,
-    generate_report_metadata,
-    render_issue_comment_md,
-    upsert_issue_comment,
 )
 from autorepro.planner import (
     build_repro_json,
@@ -44,23 +31,6 @@
     safe_truncate_60,
     suggest_commands,
 )
-<<<<<<< HEAD
-=======
-from autorepro.pr import (
-    add_pr_labels,
-    build_pr_body,
-    build_pr_title,
-    create_or_update_pr,
-    detect_repo_slug,
-    ensure_pushed,
-    generate_plan_data,
-    generate_report_metadata_for_pr,
-    upsert_pr_body_sync_block,
-    upsert_pr_comment,
-)
-from autorepro.report import collect_env_info, maybe_exec, pack_zip, write_plan
-from autorepro.sync import render_sync_comment
->>>>>>> 102edb66
 
 
 def ensure_trailing_newline(content: str) -> str:
@@ -442,372 +412,6 @@
         help="Increase verbosity (-v, -vv)",
     )
 
-<<<<<<< HEAD
-=======
-    # report subcommand
-    report_parser = subparsers.add_parser(
-        "report",
-        help="Combine plan + run log + environment metadata into zip artifact",
-        description=(
-            "Generate a comprehensive report bundle with plan, execution logs, "
-            "and environment info"
-        ),
-    )
-
-    # Mutually exclusive group for --desc and --file (exactly one required)
-    report_input_group = report_parser.add_mutually_exclusive_group(required=True)
-    report_input_group.add_argument(
-        "--desc",
-        help="Issue description text",
-    )
-    report_input_group.add_argument(
-        "--file",
-        help="Path to file containing issue description",
-    )
-
-    report_parser.add_argument(
-        "--repo",
-        help="Execute logic on specified repository path",
-    )
-    report_parser.add_argument(
-        "--min-score",
-        type=int,
-        default=2,
-        help="Drop commands with score < N (default: 2)",
-    )
-    report_parser.add_argument(
-        "--strict",
-        action="store_true",
-        help="Exit with code 1 if no commands make the cut after filtering",
-    )
-    report_parser.add_argument(
-        "--format",
-        choices=["md", "json"],
-        default="md",
-        help="Output format for plan (default: md)",
-    )
-    report_parser.add_argument(
-        "--out",
-        default="out/repro_bundle.zip",
-        help="Output zip file path (default: out/repro_bundle.zip)",
-    )
-    report_parser.add_argument(
-        "--dry-run",
-        action="store_true",
-        help="Show what would be packaged without creating zip file",
-    )
-    report_parser.add_argument(
-        "--exec",
-        action="store_true",
-        help="Execute the best command before packaging",
-    )
-    report_parser.add_argument(
-        "--index",
-        type=int,
-        default=0,
-        help="Pick the N-th suggested command when using --exec (default: 0 = top)",
-    )
-    report_parser.add_argument(
-        "--timeout",
-        type=int,
-        default=120,
-        help="Command timeout in seconds when using --exec (default: 120)",
-    )
-    report_parser.add_argument(
-        "--env",
-        action="append",
-        default=[],
-        help="Set environment variable KEY=VAL when using --exec (repeatable)",
-    )
-    report_parser.add_argument(
-        "--env-file",
-        help="Load environment variables from file when using --exec",
-    )
-    report_parser.add_argument(
-        "--tee",
-        help="Append full stdout/stderr to log file when using --exec",
-    )
-    report_parser.add_argument(
-        "--jsonl",
-        help="Append JSON line record per run when using --exec",
-    )
-    report_parser.add_argument(
-        "-q",
-        "--quiet",
-        action="store_true",
-        help="Show errors only",
-    )
-    report_parser.add_argument(
-        "-v",
-        "--verbose",
-        action="count",
-        default=0,
-        help="Increase verbosity (-v, -vv)",
-    )
-
-    # issue subcommand
-    issue_parser = subparsers.add_parser(
-        "issue",
-        help="Generate/update Issue comment with reproduction plan",
-        description="Create or update GitHub Issue comment with tagged reproduction plan content",
-    )
-
-    # Mutually exclusive group for --desc and --file (exactly one required)
-    issue_input_group = issue_parser.add_mutually_exclusive_group(required=True)
-    issue_input_group.add_argument(
-        "--desc",
-        help="Issue description text",
-    )
-    issue_input_group.add_argument(
-        "--file",
-        help="Path to file containing issue description",
-    )
-
-    issue_parser.add_argument(
-        "--format",
-        choices=["md", "json"],
-        default="md",
-        help="Output format for plan content (default: md)",
-    )
-    issue_parser.add_argument(
-        "--min-score",
-        type=int,
-        default=2,
-        help="Drop commands with score < N (default: 2)",
-    )
-    issue_parser.add_argument(
-        "--strict",
-        action="store_true",
-        help="Exit with code 1 if no commands make the cut after filtering",
-    )
-    issue_parser.add_argument(
-        "--max",
-        type=int,
-        default=5,
-        help="Maximum number of candidate commands within the plan (default: 5)",
-    )
-    issue_parser.add_argument(
-        "--issue",
-        type=int,
-        help="Issue number (required if you don't use --create-if-missing)",
-    )
-    issue_parser.add_argument(
-        "--create-if-missing",
-        action="store_true",
-        help="Open a new issue when no issue number is available",
-    )
-    issue_parser.add_argument(
-        "--title",
-        help="Issue title when creating new issue (used with --create-if-missing)",
-    )
-    issue_parser.add_argument(
-        "--labels",
-        help="Comma-separated labels to add/ensure (e.g., bug,repro,triage)",
-    )
-    issue_parser.add_argument(
-        "--assignees",
-        help="Comma-separated assignees (e.g., ali90h,octocat)",
-    )
-    issue_parser.add_argument(
-        "--link-pr",
-        type=int,
-        help="Link to specific PR number",
-    )
-    issue_parser.add_argument(
-        "--link-current-pr",
-        action="store_true",
-        help="Attempt to link to existing PR for current branch",
-    )
-    issue_parser.add_argument(
-        "--attach-report",
-        action="store_true",
-        help="Build report.zip and mention it in the comment (without uploading)",
-    )
-    issue_parser.add_argument(
-        "--dry-run",
-        action="store_true",
-        help="Show what GitHub CLI commands would be executed without running them",
-    )
-    issue_parser.add_argument(
-        "--repo-slug",
-        help="Repository slug (owner/repo) to bypass git remote detection",
-    )
-    issue_parser.add_argument(
-        "--gh",
-        default="gh",
-        help="Path to gh CLI tool (default: gh from PATH)",
-    )
-    issue_parser.add_argument(
-        "--repo",
-        help="Execute logic on specified repository path",
-    )
-    issue_parser.add_argument(
-        "-q",
-        "--quiet",
-        action="store_true",
-        help="Show errors only",
-    )
-    issue_parser.add_argument(
-        "-v",
-        "--verbose",
-        action="count",
-        default=0,
-        help="Increase verbosity (-v, -vv)",
-    )
-
-    # pr subcommand
-    pr_parser = subparsers.add_parser(
-        "pr",
-        help="Create Draft PR from reproduction plan",
-        description="Automatically create GitHub Draft PR with reproduction plan content",
-    )
-
-    # Mutually exclusive group for --desc and --file (exactly one required)
-    pr_input_group = pr_parser.add_mutually_exclusive_group(required=True)
-    pr_input_group.add_argument(
-        "--desc",
-        help="Issue description text",
-    )
-    pr_input_group.add_argument(
-        "--file",
-        help="Path to file containing issue description",
-    )
-
-    pr_parser.add_argument(
-        "--repo",
-        help="Execute logic on specified repository path",
-    )
-    pr_parser.add_argument(
-        "--title",
-        help="Custom PR title (default: auto-generated from plan)",
-    )
-    pr_parser.add_argument(
-        "--body",
-        help="Custom PR body file or '-' for stdin (default: auto-generated from plan)",
-    )
-    pr_parser.add_argument(
-        "--format",
-        choices=["md", "json"],
-        default="md",
-        help="Source format for auto-generating PR body (default: md)",
-    )
-    pr_parser.add_argument(
-        "--base",
-        default="main",
-        help="Target branch for PR (default: main)",
-    )
-    pr_parser.add_argument(
-        "--draft",
-        action="store_true",
-        default=True,
-        help="Create as draft PR (default: true)",
-    )
-    pr_parser.add_argument(
-        "--ready",
-        action="store_true",
-        help="Create as ready PR (not draft)",
-    )
-    pr_parser.add_argument(
-        "--update-if-exists",
-        action="store_true",
-        help="Update existing draft PR from same branch instead of creating new",
-    )
-    pr_parser.add_argument(
-        "--label",
-        action="append",
-        default=[],
-        help="Add label to PR (repeatable)",
-    )
-    pr_parser.add_argument(
-        "--assignee",
-        action="append",
-        default=[],
-        help="Assign user to PR (repeatable)",
-    )
-    pr_parser.add_argument(
-        "--reviewer",
-        action="append",
-        default=[],
-        help="Request review from user (repeatable)",
-    )
-    pr_parser.add_argument(
-        "--gh",
-        default="gh",
-        help="Path to gh CLI tool (default: gh from PATH)",
-    )
-    pr_parser.add_argument(
-        "--repo-slug",
-        help="Repository slug (owner/repo) to bypass git remote detection",
-    )
-    pr_parser.add_argument(
-        "--skip-push",
-        action="store_true",
-        help="Skip pushing branch to origin (useful for testing or locked environments)",
-    )
-    pr_parser.add_argument(
-        "--min-score",
-        type=int,
-        default=2,
-        help="Drop commands with score < N (default: 2)",
-    )
-    pr_parser.add_argument(
-        "--strict",
-        action="store_true",
-        help="Exit with code 1 if no commands make the cut after filtering",
-    )
-    pr_parser.add_argument(
-        "--comment",
-        action="store_true",
-        help="Publish/update a comment containing the autorepro sync block",
-    )
-    pr_parser.add_argument(
-        "--update-pr-body",
-        action="store_true",
-        help="Update the PR description by adding/replacing sync block section",
-    )
-    pr_parser.add_argument(
-        "--link-issue",
-        type=int,
-        help="Add cross-reference link to specific issue number",
-    )
-    pr_parser.add_argument(
-        "--add-labels",
-        help="Comma-separated labels to add to PR (e.g., repro:ready,needs-triage)",
-    )
-    pr_parser.add_argument(
-        "--attach-report",
-        action="store_true",
-        help="Build report.zip and mention it in the comment (without uploading)",
-    )
-    pr_parser.add_argument(
-        "--summary",
-        help="Short one-liner context for reviewers (appears before sync block)",
-    )
-    pr_parser.add_argument(
-        "--no-details",
-        action="store_true",
-        help="Disable automatic collapsible details wrapper for long plans",
-    )
-    pr_parser.add_argument(
-        "--dry-run",
-        action="store_true",
-        help="Show what GitHub CLI commands would be executed without running them",
-    )
-    pr_parser.add_argument(
-        "-q",
-        "--quiet",
-        action="store_true",
-        help="Show errors only",
-    )
-    pr_parser.add_argument(
-        "-v",
-        "--verbose",
-        action="count",
-        default=0,
-        help="Increase verbosity (-v, -vv)",
-    )
-
->>>>>>> 102edb66
     return parser
 
 
@@ -828,6 +432,8 @@
                 "detected": detected_languages,
                 "languages": evidence,
             }
+
+            import json
 
             print(json.dumps(json_result, indent=2))
             return 0
@@ -867,6 +473,7 @@
                 "detected": [],
                 "languages": {},
             }
+            import json
 
             print(json.dumps(json_result, indent=2))
         else:
@@ -1082,6 +689,8 @@
             ),
         )
 
+        import json
+
         content = json.dumps(json_output, indent=2)
     else:
         # Build the reproduction markdown
@@ -1153,6 +762,8 @@
 
     if print_to_stdout:
         # For stdout output, just generate and print the JSON content
+        import json
+
         json_content = json.dumps(config, indent=2, sort_keys=True)
         json_content = ensure_trailing_newline(json_content)
         print(json_content, end="")
@@ -1457,409 +1068,6 @@
     return exit_code
 
 
-<<<<<<< HEAD
-=======
-def cmd_report(
-    desc: str | None = None,
-    file: str | None = None,
-    repo: str | None = None,
-    min_score: int = 2,
-    strict: bool = False,
-    format_type: str = "md",
-    out: str = "out/repro_bundle.zip",
-    dry_run: bool = False,
-    exec_enabled: bool = False,
-    index: int = 0,
-    timeout: int = 120,
-    env_vars: list[str] | None = None,
-    env_file: str | None = None,
-    tee_path: str | None = None,
-    jsonl_path: str | None = None,
-) -> int:
-    """Handle the report command."""
-    log = logging.getLogger("autorepro")
-
-    # Validate and resolve --repo path if specified
-    repo_path = None
-    if repo is not None:
-        try:
-            repo_path = Path(repo).resolve()
-            if not repo_path.is_dir():
-                log.error(f"--repo path does not exist or is not a directory: {repo}")
-                return 2
-        except (OSError, ValueError):
-            log.error(f"--repo path does not exist or is not a directory: {repo}")
-            return 2
-    else:
-        repo_path = Path.cwd()
-
-    # Check if output path points to a directory (misuse error)
-    out_path = Path(out)
-    if not out_path.suffix:
-        # If no extension, assume it's a directory and append default filename
-        out_path = out_path / "repro_bundle.zip"
-
-    if out_path.exists() and out_path.is_dir():
-        log.error(f"Output path is a directory: {out_path}")
-        return 2
-
-    # Prepare input for functions
-    desc_or_file = desc if desc is not None else file
-
-    try:
-        # Read and process input text to check candidates for strict mode
-        if desc_or_file and Path(desc_or_file).exists():
-            # Try to read as file
-            file_path = Path(desc_or_file)
-            if file_path.is_absolute():
-                with open(file_path, encoding="utf-8") as f:
-                    text = f.read()
-            else:
-                try:
-                    with open(file_path, encoding="utf-8") as f:
-                        text = f.read()
-                except OSError:
-                    if repo_path != Path.cwd():
-                        repo_file_path = repo_path / desc_or_file
-                        with open(repo_file_path, encoding="utf-8") as f:
-                            text = f.read()
-                    else:
-                        raise
-        else:
-            text = desc_or_file or ""
-
-        # Process text to get candidates for strict checking
-        original_cwd = Path.cwd()
-        os.chdir(repo_path)
-
-        try:
-            normalized_text = normalize(text)
-            keywords = extract_keywords(normalized_text)
-            detected_languages = detect_languages(".")
-            lang_names = [lang for lang, _ in detected_languages]
-
-            # Check candidates for strict mode
-            candidates = suggest_commands(keywords, lang_names, min_score)
-            if strict and not candidates:
-                log.error(f"no candidate commands above min-score={min_score}")
-                return 1
-
-        finally:
-            os.chdir(original_cwd)
-
-        # Generate plan
-        log.info("Generating reproduction plan...")
-        plan_path, plan_content = write_plan(repo_path, desc_or_file, format_type)
-
-        # Collect environment information
-        log.info("Collecting environment information...")
-        env_info = collect_env_info(repo_path)
-
-        # Prepare files for zip
-        files: dict[str, Path | str | bytes] = {}
-
-        # Add plan file
-        plan_filename = f"repro.{format_type}"
-        files[plan_filename] = plan_content
-
-        # Add environment info
-        files["ENV.txt"] = env_info
-
-        # Optionally execute command
-        exec_exit_code = 0
-        if exec_enabled:
-            log.info("Executing selected command...")
-            exec_opts = {
-                "exec": True,
-                "desc": desc,
-                "file": file,
-                "index": index,
-                "timeout": timeout,
-                "env": env_vars or [],
-                "env_file": env_file,
-                "tee": tee_path,
-                "jsonl": jsonl_path,
-                "min_score": min_score,
-                "strict": strict,
-            }
-
-            exec_exit_code, log_path, jsonl_log_path = maybe_exec(repo_path, exec_opts)
-
-            # Add execution logs to zip
-            if log_path and log_path.exists():
-                files["run.log"] = log_path
-            if jsonl_log_path and jsonl_log_path.exists():
-                files["runs.jsonl"] = jsonl_log_path
-
-        if dry_run:
-            print("Report bundle contents:")
-            for filename, content in files.items():
-                if isinstance(content, Path):
-                    print(f"  {filename} -> {content}")
-                else:
-                    size = len(content) if isinstance(content, str | bytes) else "unknown"
-                    print(f"  {filename} ({size} chars)")
-            return 0
-
-        # Handle --out - (stdout output)
-        if out == "-":
-            print("CONTENTS:")
-            for filename in files.keys():
-                print(f"- {filename}")
-            return 0
-
-        # Create zip bundle
-        pack_zip(out_path, files)
-
-        log.info(f"Report bundle created: {out_path}")
-
-        # Clean up temp files
-        if plan_path.exists():
-            plan_path.unlink()
-
-        # Return appropriate exit code
-        # If --exec was used, return subprocess exit code while still creating zip
-        # Requirements state: "If --exec is enabled: Return the subprocess code as the exit code"
-        if exec_enabled:
-            return exec_exit_code
-        else:
-            return 0
-
-    except OSError as e:
-        log.error(f"I/O error: {e}")
-        return 1
-    except Exception as e:
-        log.error(f"Error creating report bundle: {e}")
-        return 1
-
-
-def _ensure_gh_available() -> None:
-    """Check if GitHub CLI (gh) is available on PATH and exit if not."""
-    if shutil.which("gh") is None:
-        print("GitHub CLI (gh) not found on PATH.", file=sys.stderr)
-        raise SystemExit(1)
-
-
-def _run_gh(cmd: list[str], **kw) -> subprocess.CompletedProcess:
-    """
-    Run a GitHub CLI command with error handling.
-
-    Args:
-        cmd: Command arguments (without 'gh' prefix)
-        **kw: Additional keyword arguments for subprocess.run
-
-    Returns:
-        CompletedProcess result
-
-    Raises:
-        SystemExit: If gh command is not found
-    """
-    try:
-        return subprocess.run(["gh", *cmd], check=True, text=True, capture_output=True, **kw)
-    except FileNotFoundError as e:
-        print("GitHub CLI (gh) not found on PATH.", file=sys.stderr)
-        raise SystemExit(1) from e
-
-
-def cmd_issue(
-    desc: str | None = None,
-    file: str | None = None,
-    format_type: str = "md",
-    min_score: int = 2,
-    strict: bool = False,
-    max_commands: int = 5,
-    issue_number: int | None = None,
-    create_if_missing: bool = False,
-    title: str | None = None,
-    labels: str | None = None,
-    assignees: str | None = None,
-    link_pr: int | None = None,
-    link_current_pr: bool = False,
-    attach_report: bool = False,
-    dry_run: bool = False,
-    repo_slug: str | None = None,
-    gh_path: str = "gh",
-    repo: str | None = None,
-) -> int:
-    """Handle the issue command."""
-    _ensure_gh_available()
-    log = logging.getLogger("autorepro")
-
-    # Validate and resolve --repo path if specified
-    repo_path = None
-    if repo is not None:
-        try:
-            repo_path = Path(repo).resolve()
-            if not repo_path.is_dir():
-                log.error(f"--repo path does not exist or is not a directory: {repo}")
-                return 2
-        except (OSError, ValueError):
-            log.error(f"--repo path does not exist or is not a directory: {repo}")
-            return 2
-    else:
-        repo_path = Path.cwd()
-
-    # Validate issue number or create-if-missing requirement
-    if not issue_number and not create_if_missing:
-        log.error("Either --issue N or --create-if-missing must be specified")
-        return 2
-
-    # Prepare input for plan generation
-    desc_or_file = desc if desc is not None else file
-
-    try:
-        # Check repository slug detection if not provided
-        if repo_slug:
-            log.info(f"Using provided repository: {repo_slug}")
-        else:
-            try:
-                repo_slug = detect_repo_slug()
-                log.info(f"Detected repository: {repo_slug}")
-            except RuntimeError as e:
-                log.error(f"Failed to detect GitHub repository: {e}")
-                log.error("Try: git remote add origin https://github.com/owner/repo.git")
-                log.error("Or use: --repo-slug owner/repo to specify manually")
-                return 1
-
-        # Early strict mode checking (generate plan to check if commands exist)
-        if strict:
-            try:
-                plan_content = generate_plan_for_issue(
-                    desc_or_file, format_type, min_score, max_commands, repo_path
-                )
-
-                # Check if any commands were generated
-                if format_type == "json":
-                    try:
-                        plan_data = json.loads(plan_content)
-                        commands = plan_data.get("commands", [])
-                        if not commands:
-                            log.error(f"no candidate commands above min-score={min_score}")
-                            return 1
-                    except json.JSONDecodeError:
-                        log.error("Failed to parse generated plan for strict mode check")
-                        return 1
-                else:
-                    # For markdown, check if there are any command lines
-                    has_commands = any(
-                        line.strip().startswith("- `") for line in plan_content.split("\n")
-                    )
-                    if not has_commands:
-                        log.error(f"no candidate commands above min-score={min_score}")
-                        return 1
-            except Exception as e:
-                log.error(f"Failed to generate plan for strict mode check: {e}")
-                return 1
-
-        # Generate plan content
-        log.info("Generating reproduction plan...")
-        plan_content = generate_plan_for_issue(
-            desc_or_file, format_type, min_score, max_commands, repo_path
-        )
-
-        # Build cross-reference links
-        links = build_cross_reference_links(link_pr, link_current_pr, gh_path)
-
-        # Generate report metadata if requested
-        report_meta = None
-        if attach_report:
-            log.info("Generating report bundle...")
-            report_meta = generate_report_metadata(desc_or_file, format_type, repo_path)
-
-        # Render complete issue comment
-        comment_body = render_issue_comment_md(
-            plan_content,
-            format_type,
-            attach_report=report_meta,
-            links=links,
-        )
-
-        # Handle issue creation if needed
-        target_issue_number = issue_number
-        if not target_issue_number and create_if_missing:
-            log.info("Creating new issue...")
-
-            issue_title = title or (
-                f"chore(repro): {safe_truncate_60(desc_or_file or 'Reproduction Issue')}"
-            )
-
-            # Parse labels and assignees
-            issue_labels = labels.split(",") if labels else []
-            issue_assignees = assignees.split(",") if assignees else []
-
-            try:
-                target_issue_number = create_issue(
-                    title=issue_title,
-                    body="",  # Issue body will be in the comment
-                    labels=issue_labels,
-                    assignees=issue_assignees,
-                    gh_path=gh_path,
-                    dry_run=dry_run,
-                )
-
-                if not dry_run:
-                    log.info(f"Created issue #{target_issue_number}")
-
-            except RuntimeError as e:
-                log.error(f"Failed to create issue: {e}")
-                return 1
-
-        # Create or update issue comment
-        if target_issue_number:
-            try:
-                exit_code, updated_existing = upsert_issue_comment(
-                    target_issue_number,
-                    comment_body,
-                    replace_block=True,
-                    gh_path=gh_path,
-                    dry_run=dry_run,
-                )
-
-                if exit_code != 0:
-                    return exit_code
-
-                if not dry_run:
-                    action = "Updated" if updated_existing else "Created"
-                    log.info(f"{action} autorepro comment on issue #{target_issue_number}")
-
-            except IssueNotFoundError as e:
-                log.error(str(e))
-                return 1
-            except Exception as e:
-                log.error(f"Failed to create/update comment: {e}")
-                return 1
-
-        # Add labels and assignees if provided (for existing issues)
-        if target_issue_number and not create_if_missing:
-            if labels:
-                label_list = [label.strip() for label in labels.split(",")]
-                try:
-                    add_issue_labels(target_issue_number, label_list, gh_path, dry_run)
-                    if not dry_run:
-                        log.info(f"Added labels: {', '.join(label_list)}")
-                except RuntimeError as e:
-                    log.warning(f"Failed to add labels: {e}")
-
-            if assignees:
-                assignee_list = [assignee.strip() for assignee in assignees.split(",")]
-                try:
-                    add_issue_assignees(target_issue_number, assignee_list, gh_path, dry_run)
-                    if not dry_run:
-                        log.info(f"Added assignees: {', '.join(assignee_list)}")
-                except RuntimeError as e:
-                    log.warning(f"Failed to add assignees: {e}")
-
-        return 0
-
-    except OSError as e:
-        log.error(f"I/O error: {e}")
-        return 1
-    except Exception as e:
-        log.error(f"Error in issue command: {e}")
-        return 1
-
-
->>>>>>> 102edb66
 def cmd_pr(
     desc: str | None = None,
     file: str | None = None,
@@ -1874,28 +1082,17 @@
     reviewer: list[str] | None = None,
     min_score: int = 2,
     strict: bool = False,
-<<<<<<< HEAD
     comment: bool = False,
     update_pr_body: bool = False,
     link_issue: str | None = None,
-=======
-    # New T-018 parameters
-    comment: bool = False,
-    update_pr_body: bool = False,
-    link_issue: int | None = None,
->>>>>>> 102edb66
     add_labels: str | None = None,
     attach_report: bool = False,
     summary: str | None = None,
     no_details: bool = False,
-<<<<<<< HEAD
     format_type: str = "md",
-=======
->>>>>>> 102edb66
     dry_run: bool = False,
 ) -> int:
     """Handle the pr command."""
-    _ensure_gh_available()
     log = logging.getLogger("autorepro")
 
     # Check required arguments
@@ -1913,7 +1110,7 @@
         if file is not None:
             try:
                 with open(file, encoding="utf-8") as f:
-                    text = f.read()
+                    text = f.read()  # noqa: F841
             except OSError as e:
                 log.error(f"Error reading file {file}: {e}")
                 return 1
@@ -1921,97 +1118,9 @@
         log.error(f"Error processing input: {e}")
         return 1
 
-<<<<<<< HEAD
     # Get existing PR if updating
     pr_number = None
     if update_if_exists or comment or update_pr_body or add_labels or link_issue:
-=======
-        # Early strict mode checking (like in report command)
-        if strict:
-            # Read and process input text to check candidates
-            if desc_or_file and Path(desc_or_file).exists():
-                file_path = Path(desc_or_file)
-                if file_path.is_absolute():
-                    with open(file_path, encoding="utf-8") as f:
-                        text = f.read()
-                else:
-                    try:
-                        with open(file_path, encoding="utf-8") as f:
-                            text = f.read()
-                    except OSError:
-                        if repo_path != Path.cwd():
-                            repo_file_path = repo_path / desc_or_file
-                            with open(repo_file_path, encoding="utf-8") as f:
-                                text = f.read()
-                        else:
-                            raise
-            else:
-                text = desc_or_file or ""
-
-            # Check candidates for strict mode
-            original_cwd = Path.cwd()
-            os.chdir(repo_path)
-
-            try:
-                normalized_text = normalize(text)
-                keywords = extract_keywords(normalized_text)
-                detected_languages = detect_languages(".")
-                lang_names = [lang for lang, _ in detected_languages]
-
-                candidates = suggest_commands(keywords, lang_names, min_score)
-                if not candidates:
-                    log.error(f"no candidate commands above min-score={min_score}")
-                    return 1
-
-            finally:
-                os.chdir(original_cwd)
-
-        # Generate plan data if no custom title/body provided
-        custom_title = title
-        custom_body = body
-
-        if not custom_title or not custom_body:
-            log.info("Generating reproduction plan...")
-            plan_content, plan_format = generate_plan_data(
-                repo_path, desc_or_file, format_type, min_score
-            )
-
-        # Determine if creating draft (--ready overrides --draft)
-        is_draft = draft and not ready
-
-        # Build PR title
-        if custom_title:
-            pr_title = custom_title
-        else:
-            if format_type == "json":
-                plan_data = json.loads(plan_content)
-                pr_title = build_pr_title(plan_data, is_draft)
-            else:
-                # Extract title from markdown
-                title_line = next(
-                    (line for line in plan_content.split("\n") if line.startswith("# ")),
-                    "# Issue Reproduction Plan",
-                )
-                plan_title = title_line[2:].strip()
-                suffix = " [draft]" if is_draft else ""
-                pr_title = f"chore(repro): {safe_truncate_60(plan_title)}{suffix}"
-
-        # Build PR body
-        if custom_body:
-            if custom_body == "-":
-                # Read from stdin
-                import sys
-
-                pr_body = sys.stdin.read()
-            else:
-                # Read from file
-                with open(custom_body, encoding="utf-8") as f:
-                    pr_body = f.read()
-        else:
-            pr_body = build_pr_body(plan_content, format_type)
-
-        # Get current branch
->>>>>>> 102edb66
         try:
             # Look for existing PR
             result = subprocess.run(
@@ -2029,7 +1138,6 @@
                 log.error(f"Error checking for existing PR: {e}")
                 return 1
 
-<<<<<<< HEAD
     if dry_run:
         # Show what would be done — print to stdout so tests can assert on stdout
         print("Would run: gh pr create")
@@ -2067,225 +1175,6 @@
                 log.info("Added labels")
             if link_issue:
                 log.info("Created issue comment")
-=======
-        except subprocess.CalledProcessError as e:
-            log.error(f"Failed to get current branch: {e}")
-            return 1
-
-        # Ensure branch is pushed
-        if not dry_run and not skip_push:
-            try:
-                pushed = ensure_pushed(current_branch)
-                if pushed:
-                    log.info(f"Pushed branch {current_branch} to origin")
-                else:
-                    log.info(f"Branch {current_branch} already up to date")
-            except RuntimeError as e:
-                log.error(f"Push to origin failed: {e}")
-                log.error(f"Try: git push -u origin {current_branch}")
-                log.error("Or check: gh auth status")
-                log.error("Or use: --skip-push for testing without pushing")
-                return 1
-        elif skip_push:
-            # Check if branch exists on remote when skipping push
-            try:
-                result = subprocess.run(
-                    ["git", "ls-remote", "--heads", "origin", current_branch],
-                    capture_output=True,
-                    text=True,
-                )
-                remote_exists = bool(result.stdout.strip())
-
-                if not remote_exists and not dry_run:
-                    log.error(f"Branch {current_branch} does not exist on origin")
-                    log.error(f"Push required: git push -u origin {current_branch}")
-                    log.error("Or remove --skip-push to auto-push")
-                    return 1
-
-            except subprocess.CalledProcessError:
-                if not dry_run:
-                    log.warning(f"Could not check if {current_branch} exists on origin")
-                    log.warning("PR creation may fail if branch is not pushed")
-
-        # Create or update PR
-        exit_code, created_new = create_or_update_pr(
-            title=pr_title,
-            body=pr_body,
-            base_branch=base,
-            head_branch=current_branch,
-            draft=is_draft,
-            labels=labels or [],
-            assignees=assignees or [],
-            reviewers=reviewers or [],
-            update_if_exists=update_if_exists,
-            gh_path=gh_path,
-            dry_run=dry_run,
-        )
-
-        if exit_code != 0:
-            return exit_code
-
-        if not dry_run:
-            action = "Created" if created_new else "Updated"
-            pr_type = "draft" if is_draft else "ready"
-            log.info(f"{action} {pr_type} PR from branch {current_branch}")
-
-        # T-018: New PR enrichment features
-        # We need the PR number for additional operations
-        pr_number = None
-
-        # If we have enrichment features enabled or cross-linking, get PR number
-        if (
-            comment
-            or update_pr_body
-            or add_labels
-            or link_issue
-            or any([comment, update_pr_body, add_labels, link_issue])
-        ):
-            try:
-                # Get PR number from current branch
-                result = subprocess.run(
-                    [
-                        gh_path,
-                        "pr",
-                        "list",
-                        "--head",
-                        current_branch,
-                        "--json",
-                        "number",
-                    ],
-                    capture_output=True,
-                    text=True,
-                    check=True,
-                )
-
-                prs = json.loads(result.stdout)
-                if prs:
-                    pr_number = prs[0].get("number")
-                    if not dry_run:
-                        log.info(f"Working with PR #{pr_number}")
-
-            except (subprocess.CalledProcessError, json.JSONDecodeError) as e:
-                log.error(f"Failed to get PR number: {e}")
-                return 1
-
-        # Generate cross-reference links
-        from autorepro.sync import build_cross_reference_links
-
-        links = build_cross_reference_links("pr", link_issue=link_issue)
-
-        # Generate report metadata if requested
-        report_meta = None
-        if attach_report and pr_number:
-            log.info("Generating report bundle...")
-            report_meta = generate_report_metadata_for_pr(desc_or_file, format_type, repo_path)
-
-        # Handle PR comment creation/update
-        if comment and pr_number:
-            log.info("Creating/updating PR comment with sync block...")
-
-            comment_body = render_sync_comment(
-                plan_content,
-                format_type,
-                context="pr",
-                attach_report=report_meta,
-                links=links,
-                summary=summary,
-                use_details=not no_details,
-            )
-
-            try:
-                if dry_run:
-                    print("Would update PR comment")
-                else:
-                    exit_code, updated_existing = upsert_pr_comment(
-                        pr_number,
-                        comment_body,
-                        replace_block=True,
-                        gh_path=gh_path,
-                        dry_run=dry_run,
-                    )
-
-                    if exit_code != 0:
-                        return exit_code
-
-                    action = "Updated" if updated_existing else "Created"
-                    log.info(f"{action} autorepro comment on PR #{pr_number}")
-
-            except Exception as e:
-                log.error(f"Failed to create/update PR comment: {e}")
-                return 1
-
-        # Handle PR body sync block update
-        if update_pr_body and pr_number:
-            log.info("Updating PR body with sync block...")
-
-            try:
-                if dry_run:
-                    print("Would add sync block")
-                else:
-                    exit_code = upsert_pr_body_sync_block(
-                        pr_number,
-                        plan_content,
-                        gh_path=gh_path,
-                        dry_run=dry_run,
-                    )
-
-                    if exit_code != 0:
-                        return exit_code
-
-                    log.info(f"Updated sync block in PR #{pr_number} body")
-
-            except Exception as e:
-                log.error(f"Failed to update PR body sync block: {e}")
-                return 1
-
-        # Handle additional labels
-        if add_labels and pr_number:
-            label_list = [label.strip() for label in add_labels.split(",")]
-            try:
-                if dry_run:
-                    print(f"Would add labels: {', '.join(label_list)}")
-                else:
-                    exit_code = add_pr_labels(pr_number, label_list, gh_path, dry_run)
-
-                    if exit_code == 0:
-                        log.info(f"Added labels to PR #{pr_number}: {', '.join(label_list)}")
-
-            except Exception as e:
-                log.error(f"Failed to add PR labels: {e}")
-                # Don't return error for label failures, just warn
-                log.warning("Continuing despite label addition failure")
-
-        # Handle cross-linking to issue
-        if link_issue and pr_number:
-            log.info(f"Creating cross-reference comment on issue #{link_issue}...")
-
-            # Create simple cross-reference comment
-            cross_ref_comment = (
-                f"Related PR: #{pr_number}\n\n"
-                f"This issue has a reproduction plan in PR #{pr_number}."
-            )
-
-            try:
-                if dry_run:
-                    print(f"Would create cross-reference comment on issue #{link_issue}")
-                else:
-                    exit_code = create_issue_comment(
-                        link_issue, cross_ref_comment, gh_path, dry_run
-                    )
-                    if exit_code == 0:
-                        log.info(f"Cross-linked to issue #{link_issue}")
-                    else:
-                        log.warning(f"Failed to cross-link to issue #{link_issue}")
-
-            except Exception as e:
-                log.error(f"Failed to create cross-reference comment: {e}")
-                # Don't return error for cross-link failures, just warn
-                log.warning("Continuing despite cross-link failure")
-
-        return 0
->>>>>>> 102edb66
 
         return 0
     except Exception as e:
@@ -2358,48 +1247,6 @@
                 min_score=args.min_score,
                 strict=args.strict,
             )
-<<<<<<< HEAD
-=======
-        elif args.command == "report":
-            return cmd_report(
-                desc=args.desc,
-                file=args.file,
-                repo=args.repo,
-                min_score=args.min_score,
-                strict=args.strict,
-                format_type=args.format,
-                out=args.out,
-                dry_run=args.dry_run,
-                exec_enabled=getattr(args, "exec", False),
-                index=getattr(args, "index", 0),
-                timeout=getattr(args, "timeout", 120),
-                env_vars=getattr(args, "env", []),
-                env_file=getattr(args, "env_file", None),
-                tee_path=getattr(args, "tee", None),
-                jsonl_path=getattr(args, "jsonl", None),
-            )
-        elif args.command == "issue":
-            return cmd_issue(
-                desc=args.desc,
-                file=args.file,
-                format_type=args.format,
-                min_score=args.min_score,
-                strict=args.strict,
-                max_commands=args.max,
-                issue_number=args.issue,
-                create_if_missing=args.create_if_missing,
-                title=args.title,
-                labels=args.labels,
-                assignees=args.assignees,
-                link_pr=args.link_pr,
-                link_current_pr=args.link_current_pr,
-                attach_report=args.attach_report,
-                dry_run=args.dry_run,
-                repo_slug=args.repo_slug,
-                gh_path=args.gh,
-                repo=args.repo,
-            )
->>>>>>> 102edb66
         elif args.command == "pr":
             return cmd_pr(
                 desc=args.desc,
@@ -2415,7 +1262,6 @@
                 reviewer=args.reviewer,
                 min_score=args.min_score,
                 strict=args.strict,
-<<<<<<< HEAD
                 comment=getattr(args, "comment", False),
                 update_pr_body=getattr(args, "update_pr_body", False),
                 link_issue=getattr(args, "link_issue", None),
@@ -2424,16 +1270,6 @@
                 summary=getattr(args, "summary", None),
                 no_details=getattr(args, "no_details", False),
                 format_type=getattr(args, "format", "md"),
-=======
-                # New T-018 parameters
-                comment=args.comment,
-                update_pr_body=args.update_pr_body,
-                link_issue=args.link_issue,
-                add_labels=args.add_labels,
-                attach_report=args.attach_report,
-                summary=args.summary,
-                no_details=args.no_details,
->>>>>>> 102edb66
                 dry_run=args.dry_run,
             )
 
