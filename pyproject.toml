--- conflicted
+++ resolved
@@ -87,28 +87,6 @@
 skip-magic-trailing-comma = false
 line-ending = "auto"
 
-<<<<<<< HEAD
-[tool.black]
-line-length = 100
-target-version = ['py311']
-include = '\.pyi?$'
-extend-exclude = '''
-/(
-  # directories
-  \.eggs
-  | \.git
-  | \.hg
-  | \.mypy_cache
-  | \.tox
-  | \.venv
-  | build
-  | dist
-)/
-'''
-=======
-
->>>>>>> 145f91c4
-
 [tool.coverage.run]
 branch = true
 source = ["autorepro"]
